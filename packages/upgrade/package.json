--- conflicted
+++ resolved
@@ -52,13 +52,8 @@
     "@babel/cli": "^7.24.7",
     "@babel/preset-react": "^7.24.7",
     "@types/jscodeshift": "^0.12.0",
-<<<<<<< HEAD
-    "del-cli": "^5.1.0",
-    "eslint-config-custom": "*"
-=======
     "eslint-config-custom": "*",
-    "vitest": "^2.1.3"
->>>>>>> 73b28970
+    "vitest": "2.1.3"
   },
   "engines": {
     "node": ">=18.17.0"
