--- conflicted
+++ resolved
@@ -2,12 +2,13 @@
 import { Form } from '@clerk/shared/components/form';
 import { Input } from '@clerk/shared/components/input';
 import { PhoneInput } from '@clerk/shared/components/phoneInput';
-<<<<<<< HEAD
 import { noop } from '@clerk/shared/utils';
-import { SignUpParams, SignUpResource } from '@clerk/types';
-=======
-import { OAuthStrategy, SignUpResource, Web3Strategy } from '@clerk/types';
->>>>>>> f9f236a1
+import {
+  OAuthStrategy,
+  SignUpParams,
+  SignUpResource,
+  Web3Strategy,
+} from '@clerk/types';
 import React from 'react';
 import type { FieldState } from 'ui/common';
 import {
@@ -71,7 +72,6 @@
 
   const [error, setError] = React.useState<string | undefined>();
   const hasInvitationToken = !!formFields.invitationToken.value;
-<<<<<<< HEAD
   const hasOrganizationInvitationToken =
     !!formFields.organizationInvitationToken.value;
   const hasToken = hasInvitationToken || hasOrganizationInvitationToken;
@@ -81,22 +81,14 @@
     hasInvitationToken,
     hasOrganizationInvitationToken,
   );
-  const oauthOptions = userSettings.socialProviderStrategies;
-  const web3Options = userSettings.web3FirstFactors;
+  const oauthOptions = determineOauthOptions(environment) as OAuthStrategy[];
+  const web3Options = determineWeb3Options(environment) as Web3Strategy[];
 
   const handleTokenFlow = () => {
     const invitationToken = formFields.invitationToken.value;
     const organizationInvitationToken =
       formFields.organizationInvitationToken.value;
     if (!invitationToken && !organizationInvitationToken) {
-=======
-  const fields = determineFirstPartyFields(environment, hasInvitationToken);
-  const oauthOptions = determineOauthOptions(environment) as OAuthStrategy[];
-  const web3Options = determineWeb3Options(environment) as Web3Strategy[];
-  const handleInvitationFlow = async () => {
-    const token = formFields.invitationToken.value;
-    if (!token) {
->>>>>>> f9f236a1
       return;
     }
     const invitationParams: SignUpParams = invitationToken
