{
  "name": "@clerk/clerk-js",
  "version": "5.29.1",
  "description": "Clerk JS library",
  "keywords": [
    "clerk",
    "auth",
    "authentication",
    "passwordless",
    "session",
    "jwt"
  ],
  "homepage": "https://clerk.com/",
  "bugs": {
    "url": "https://github.com/clerk/javascript/issues"
  },
  "repository": {
    "type": "git",
    "url": "git+https://github.com/clerk/javascript.git",
    "directory": "packages/clerk-js"
  },
  "license": "MIT",
  "author": "Clerk",
  "main": "dist/clerk.js",
  "jsdelivr": "dist/clerk.browser.js",
  "module": "dist/clerk.mjs",
  "types": "dist/types/index.d.ts",
  "files": [
    "dist",
    "headless"
  ],
  "scripts": {
    "build": "npm run build:bundle && npm run build:declarations",
    "build:analyze": "rspack build --config rspack.config.js --env production --env variant=\"clerk.browser\" --env analysis --analyze",
    "build:bundle": "npm run clean && rspack build --config rspack.config.js --env production",
    "build:declarations": "tsc -p tsconfig.declarations.json",
    "build:stats": "rspack build --config rspack.config.js --env production --json=stats.json --env variant=\"clerk.browser\"",
    "bundlewatch": "npx bundlewatch --config bundlewatch.config.json",
    "clean": "rimraf ./dist",
    "dev": "rspack serve --config rspack.config.js",
    "dev:headless": "rspack serve --config rspack.config.js --env variant=\"clerk.headless.browser\"",
    "lint": "eslint src/",
    "lint:attw": "attw --pack .",
    "lint:publint": "publint || true",
    "test": "jest",
    "test:cache:clear": "jest --clearCache --useStderr",
    "test:ci": "jest --maxWorkers=70%",
    "test:coverage": "jest --collectCoverage && open coverage/lcov-report/index.html",
    "watch": "rspack build --config rspack.config.js --env production --watch"
  },
  "browserslist": "last 2 versions, ios_saf > 12, Safari > 12, > 1%, not dead, not ie > 0",
  "dependencies": {
    "@clerk/localizations": "3.4.0",
    "@clerk/shared": "2.10.1",
    "@clerk/types": "4.28.0",
    "@coinbase/wallet-sdk": "4.0.4",
    "@emotion/cache": "11.11.0",
    "@emotion/react": "11.11.1",
    "@floating-ui/react": "0.25.4",
    "@formkit/auto-animate": "^0.8.1",
    "@swc/helpers": "^0.5.13",
    "@zxcvbn-ts/core": "3.0.4",
    "@zxcvbn-ts/language-common": "3.0.4",
    "browser-tabs-lock": "1.2.15",
    "copy-to-clipboard": "3.3.3",
    "core-js": "3.26.1",
    "crypto-js": "^4.2.0",
    "dequal": "2.0.3",
    "qrcode.react": "3.1.0",
    "regenerator-runtime": "0.13.11"
  },
  "devDependencies": {
    "@clerk/eslint-config-custom": "*",
<<<<<<< HEAD
=======
    "@clerk/ui": "0.1.10",
    "@pmmmwh/react-refresh-webpack-plugin": "^0.5.10",
>>>>>>> cd2189ac
    "@rsdoctor/webpack-plugin": "^0.4.4",
    "@rspack/cli": "^1.0.14",
    "@rspack/core": "^1.0.14",
    "@rspack/plugin-react-refresh": "^1.0.0",
    "@svgr/webpack": "^6.2.1",
    "@types/react": "*",
    "@types/react-dom": "*",
    "@types/webpack-dev-server": "^4.7.2",
    "@types/webpack-env": "^1.16.4",
    "bundlewatch": "^0.4.0",
    "react-refresh": "^0.14.0",
    "react-refresh-typescript": "^2.0.5",
    "terser-webpack-plugin": "^5.3.10",
    "ts-loader": "^9.3.0",
    "typescript": "*",
    "webpack-merge": "^5.9.0"
  },
  "peerDependencies": {
    "react": ">=18",
    "react-dom": ">=18"
  },
  "engines": {
    "node": ">=18.17.0"
  },
  "publishConfig": {
    "access": "public"
  }
}<|MERGE_RESOLUTION|>--- conflicted
+++ resolved
@@ -71,11 +71,7 @@
   },
   "devDependencies": {
     "@clerk/eslint-config-custom": "*",
-<<<<<<< HEAD
-=======
     "@clerk/ui": "0.1.10",
-    "@pmmmwh/react-refresh-webpack-plugin": "^0.5.10",
->>>>>>> cd2189ac
     "@rsdoctor/webpack-plugin": "^0.4.4",
     "@rspack/cli": "^1.0.14",
     "@rspack/core": "^1.0.14",
