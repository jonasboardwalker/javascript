{
  "name": "@clerk/clerk-js",
<<<<<<< HEAD
  "version": "3.0.0-alpha.8",
=======
  "version": "2.17.3",
>>>>>>> b8397bfd
  "license": "MIT",
  "description": "Clerk.dev JS library",
  "keywords": [
    "clerk",
    "auth",
    "authentication",
    "passwordless",
    "session",
    "jwt"
  ],
  "author": "Clerk",
  "jsdelivr": "dist/clerk.browser.js",
  "main": "dist/clerk.js",
  "module": "dist/clerk.js",
  "typings": "dist/types/src/index.d.ts",
  "files": [
    "dist",
    "src"
  ],
  "publishConfig": {
    "access": "public"
  },
  "scripts": {
    "build": "npm run build:bundle && npm run build:declarations",
    "build:stats": "npm run build --json > stats.json",
    "bundlewatch": "bundlewatch",
    "build:bundle": "webpack --config webpack.prod.js",
    "build:declarations": "tsc -p tsconfig.declarations.json",
    "check-types": "tsc",
    "dev": "webpack-dev-server --config webpack.dev.js",
    "prepublishOnly": "npm run test && npm run build",
    "postpublish": "node ./scripts/purge-cache.mjs",
    "start": "echo \"Noop\"",
    "test": "jest",
    "test:coverage": "jest --collectCoverage"
  },
  "dependencies": {
<<<<<<< HEAD
    "@clerk/types": "^2.0.0-alpha.8",
=======
    "@clerk/types": "^1.28.3",
>>>>>>> b8397bfd
    "@popperjs/core": "^2.4.4",
    "browser-tabs-lock": "^1.2.15",
    "classnames": "^2.3.1",
    "core-js": "^3.18.3",
    "deepmerge": "^4.2.2",
    "js-cookie": "^2.2.1",
    "qs": "^6.9.4",
    "react": "17.0.2",
    "react-dom": "17.0.2",
    "react-popper": "^2.2.3",
    "regenerator-runtime": "^0.13.7"
  },
  "devDependencies": {
    "@babel/core": "^7.12.3",
    "@babel/plugin-proposal-class-properties": "^7.12.1",
    "@babel/plugin-proposal-object-rest-spread": "^7.12.1",
    "@babel/preset-env": "^7.12.1",
    "@babel/preset-react": "^7.12.5",
    "@babel/preset-typescript": "^7.12.1",
<<<<<<< HEAD
    "@clerk/shared": "^0.0.6-alpha.1",
=======
    "@clerk/shared": "^0.0.12",
>>>>>>> b8397bfd
    "@pmmmwh/react-refresh-webpack-plugin": "^0.5.2",
    "@svgr/webpack": "^6.2.1",
    "@testing-library/dom": "^7.28.1",
    "@testing-library/jest-dom": "^5.11.6",
    "@testing-library/react": "^11.2.1",
    "@testing-library/react-hooks": "^3.4.2",
    "@testing-library/user-event": "^12.2.2",
    "@types/classnames": "^2",
    "@types/jest": "^27.4.0",
    "@types/jsonwebtoken": "^8",
    "@types/qs": "^6.9.3",
    "@types/react": "^17.0.39",
    "@types/react-dom": "^17.0.11",
    "@types/react-test-renderer": "^17",
    "@types/sass": "^1",
    "@types/testing-library__jest-dom": "^5",
    "@types/testing-library__react-hooks": "^3",
    "@types/webpack-dev-server": "^3",
    "@types/webpack-env": "^1.15.1",
    "autoprefixer": "^10.0.1",
    "babel-loader": "^8.1.0",
    "babel-plugin-module-resolver": "^4.0.0",
    "bundlewatch": "^0.3.2",
    "css-loader": "^5.0.0",
    "fork-ts-checker-webpack-plugin": "^5.2.1",
    "identity-obj-proxy": "^3.0.0",
    "jest": "^27.4.7",
    "jsonwebtoken": "^8.5.1",
    "node-fetch": "^3.2.0",
    "postcss": "^8.1.4",
    "postcss-loader": "^4.0.4",
    "postcss-prefixer": "^2.1.2",
    "querystring-es3": "^0.2.1",
    "react-refresh": "^0.10.0",
    "sass": "^1.28.0",
    "sass-loader": "^10.0.5",
    "semver": "^7.3.5",
    "style-loader": "^2.0.0",
    "ts-jest": "^27.1.3",
    "type-fest": "^0.20.2",
    "typescript": "^4.6.2",
    "webpack": "^5.64.1",
    "webpack-cli": "^4.9.1",
    "webpack-dev-server": "^4.5.0",
    "webpack-merge": "^5.8.0"
  },
  "browserslist": "last 2 versions, ios_saf > 12, Safari > 12, > 1%, not dead, not ie > 0",
  "bundlewatch": {
    "files": [
      {
        "path": "./dist/clerk.js",
        "maxSize": "148kB"
      },
      {
        "path": "./dist/clerk.headless.js",
        "maxSize": "40kB"
      }
    ]
  },
  "repository": {
    "type": "git",
    "url": "https://github.com/clerkinc/javascript.git"
  },
  "bugs": {
    "url": "https://github.com/clerkinc/javascript/issues"
  },
  "homepage": "https://clerk.dev/"
}<|MERGE_RESOLUTION|>--- conflicted
+++ resolved
@@ -1,10 +1,6 @@
 {
   "name": "@clerk/clerk-js",
-<<<<<<< HEAD
   "version": "3.0.0-alpha.8",
-=======
-  "version": "2.17.3",
->>>>>>> b8397bfd
   "license": "MIT",
   "description": "Clerk.dev JS library",
   "keywords": [
@@ -42,11 +38,7 @@
     "test:coverage": "jest --collectCoverage"
   },
   "dependencies": {
-<<<<<<< HEAD
     "@clerk/types": "^2.0.0-alpha.8",
-=======
-    "@clerk/types": "^1.28.3",
->>>>>>> b8397bfd
     "@popperjs/core": "^2.4.4",
     "browser-tabs-lock": "^1.2.15",
     "classnames": "^2.3.1",
@@ -66,11 +58,7 @@
     "@babel/preset-env": "^7.12.1",
     "@babel/preset-react": "^7.12.5",
     "@babel/preset-typescript": "^7.12.1",
-<<<<<<< HEAD
-    "@clerk/shared": "^0.0.6-alpha.1",
-=======
-    "@clerk/shared": "^0.0.12",
->>>>>>> b8397bfd
+    "@clerk/shared": "0.0.6-alpha.1",
     "@pmmmwh/react-refresh-webpack-plugin": "^0.5.2",
     "@svgr/webpack": "^6.2.1",
     "@testing-library/dom": "^7.28.1",
