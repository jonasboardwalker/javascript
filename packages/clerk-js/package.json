{
  "name": "@clerk/clerk-js",
  "version": "5.23.0",
  "description": "Clerk JS library",
  "keywords": [
    "clerk",
    "auth",
    "authentication",
    "passwordless",
    "session",
    "jwt"
  ],
  "homepage": "https://clerk.com/",
  "bugs": {
    "url": "https://github.com/clerk/javascript/issues"
  },
  "repository": {
    "type": "git",
    "url": "git+https://github.com/clerk/javascript.git",
    "directory": "packages/clerk-js"
  },
  "license": "MIT",
  "author": "Clerk",
  "main": "dist/clerk.js",
  "jsdelivr": "dist/clerk.browser.js",
  "module": "dist/clerk.mjs",
  "types": "dist/types/index.d.ts",
  "files": [
    "dist",
    "headless"
  ],
  "scripts": {
    "build": "npm run build:bundle && npm run build:declarations",
    "build:analyze": "webpack-bundle-analyzer stats.json dist/",
    "build:bundle": "npm run clean && webpack --config webpack.config.js --env production",
    "build:declarations": "tsc -p tsconfig.declarations.json",
    "build:stats": "webpack --config webpack.config.js --env production --json=stats.json --env variant=\"clerk.browser\"",
    "bundlewatch": "npx bundlewatch --config bundlewatch.config.json",
    "clean": "rimraf ./dist",
    "dev": "webpack serve --config webpack.config.js",
    "dev:headless": "webpack serve --config webpack.config.js --env variant=\"clerk.headless.browser\"",
    "lint": "eslint src/",
    "lint:attw": "attw --pack .",
    "lint:publint": "publint || true",
    "test": "jest",
    "test:cache:clear": "jest --clearCache --useStderr",
    "test:ci": "jest --maxWorkers=70%",
    "test:coverage": "jest --collectCoverage && open coverage/lcov-report/index.html",
    "watch": "webpack --config webpack.config.js --env production --watch"
  },
  "browserslist": "last 2 versions, ios_saf > 12, Safari > 12, > 1%, not dead, not ie > 0",
  "dependencies": {
<<<<<<< HEAD
    "@clerk/localizations": "3.0.5",
    "@clerk/shared": "2.8.2",
    "@clerk/types": "4.21.1",
    "@clerk/ui": "0.1.9",
=======
    "@clerk/localizations": "3.0.6",
    "@clerk/shared": "2.8.3",
    "@clerk/types": "4.22.0",
>>>>>>> 4749ed4c
    "@coinbase/wallet-sdk": "4.0.4",
    "@emotion/cache": "11.11.0",
    "@emotion/react": "11.11.1",
    "@floating-ui/react": "0.25.4",
    "@formkit/auto-animate": "^0.8.1",
    "@zxcvbn-ts/core": "3.0.4",
    "@zxcvbn-ts/language-common": "3.0.4",
    "browser-tabs-lock": "1.2.15",
    "copy-to-clipboard": "3.3.3",
    "core-js": "3.26.1",
    "crypto-js": "^4.2.0",
    "dequal": "2.0.3",
    "qrcode.react": "3.1.0",
    "regenerator-runtime": "0.13.11"
  },
  "devDependencies": {
    "@babel/core": "^7.12.3",
    "@babel/plugin-proposal-class-properties": "^7.12.1",
    "@babel/plugin-proposal-object-rest-spread": "^7.12.1",
    "@babel/preset-env": "^7.12.1",
    "@babel/preset-react": "^7.12.5",
    "@babel/preset-typescript": "^7.12.1",
    "@clerk/eslint-config-custom": "*",
    "@pmmmwh/react-refresh-webpack-plugin": "^0.5.10",
    "@svgr/webpack": "^6.2.1",
    "@types/react": "*",
    "@types/react-dom": "*",
    "@types/webpack-dev-server": "^4.7.2",
    "@types/webpack-env": "^1.16.4",
    "babel-loader": "^9.1.2",
    "babel-plugin-module-resolver": "^5.0.0",
    "bundlewatch": "^0.4.0",
    "react-refresh": "^0.14.0",
    "react-refresh-typescript": "^2.0.5",
    "terser-webpack-plugin": "^5.3.10",
    "ts-loader": "^9.3.0",
    "typescript": "*",
    "webpack": "^5.91.0",
    "webpack-bundle-analyzer": "^4.9.0",
    "webpack-cli": "^5.1.3",
    "webpack-dev-server": "^4.15.0",
    "webpack-merge": "^5.9.0"
  },
  "peerDependencies": {
    "react": ">=18",
    "react-dom": ">=18"
  },
  "engines": {
    "node": ">=18.17.0"
  },
  "publishConfig": {
    "access": "public"
  }
}<|MERGE_RESOLUTION|>--- conflicted
+++ resolved
@@ -50,16 +50,10 @@
   },
   "browserslist": "last 2 versions, ios_saf > 12, Safari > 12, > 1%, not dead, not ie > 0",
   "dependencies": {
-<<<<<<< HEAD
-    "@clerk/localizations": "3.0.5",
-    "@clerk/shared": "2.8.2",
-    "@clerk/types": "4.21.1",
-    "@clerk/ui": "0.1.9",
-=======
     "@clerk/localizations": "3.0.6",
     "@clerk/shared": "2.8.3",
     "@clerk/types": "4.22.0",
->>>>>>> 4749ed4c
+    "@clerk/ui": "0.1.9",
     "@coinbase/wallet-sdk": "4.0.4",
     "@emotion/cache": "11.11.0",
     "@emotion/react": "11.11.1",
