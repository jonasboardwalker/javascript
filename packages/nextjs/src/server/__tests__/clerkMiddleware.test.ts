// There is no need to execute the complete authenticateRequest to test clerkMiddleware
// This mock SHOULD exist before the import of authenticateRequest
import { AuthStatus, constants } from '@clerk/backend/internal';
<<<<<<< HEAD
=======
import { describe, expect } from '@jest/globals';
// used to assert the mock
import assert from 'assert';
>>>>>>> abeb6592
import type { NextFetchEvent } from 'next/server';
import { NextRequest, NextResponse } from 'next/server';
import { afterAll, beforeAll, beforeEach, describe, expect, it, vi } from 'vitest';

import { clerkClient } from '../clerkClient';
import { clerkMiddleware } from '../clerkMiddleware';
import { createRouteMatcher } from '../routeMatcher';
import { decryptClerkRequestData } from '../utils';

const publishableKey = 'pk_test_Y2xlcmsuaW5jbHVkZWQua2F0eWRpZC05Mi5sY2wuZGV2JA';
const authenticateRequestMock = vi.fn().mockResolvedValue({
  toAuth: () => ({
    debug: (d: any) => d,
  }),
  headers: new Headers(),
  publishableKey,
});

vi.mock('../clerkClient', () => {
  return {
    clerkClient: () => ({
      authenticateRequest: authenticateRequestMock,
      telemetry: { record: vi.fn() },
    }),
  };
});

/**
 * Disable console warnings about config matchers
 */
const consoleWarn = console.warn;
const consoleLog = console.log;

beforeAll(() => {
  global.console.warn = vi.fn();
  global.console.log = vi.fn();
});
afterAll(() => {
  global.console.warn = consoleWarn;
  global.console.log = consoleLog;
});

// Removing this mock will cause the clerkMiddleware tests to fail due to missing publishable key
// This mock SHOULD exist before the imports
vi.mock(import('../constants.js'), async importOriginal => {
  const actual = await importOriginal();
  return {
    ...actual,
    ENCRYPTION_KEY: 'encryption-key',
    PUBLISHABLE_KEY: 'pk_test_Y2xlcmsuaW5jbHVkZWQua2F0eWRpZC05Mi5sY2wuZGV2JA',
    SECRET_KEY: 'sk_test_xxxxxxxxxxxxxxxxxx',
  };
});

type MockRequestParams = {
  url: string;
  appendDevBrowserCookie?: boolean;
  method?: string;
  headers?: any;
};

const mockRequest = (params: MockRequestParams) => {
  const { url, appendDevBrowserCookie = false, method = 'GET', headers = new Headers() } = params;
  const headersWithCookie = new Headers(headers);
  if (appendDevBrowserCookie) {
    headersWithCookie.append('cookie', '__clerk_db_jwt=test_jwt');
  }
  return new NextRequest(new URL(url, 'https://www.clerk.com').toString(), { method, headers: headersWithCookie });
};

describe('ClerkMiddleware type tests', () => {
  // create a copy to test the types only
  // running this function does nothing, it is used purely for type checking
  const clerkMiddlewareMock = vi.fn() as typeof clerkMiddleware;
  it('can receive the appropriate keys', () => {
    clerkMiddlewareMock({ publishableKey: '', secretKey: '' });
    clerkMiddlewareMock({ secretKey: '' });
  });

  it('fails for unknown props', () => {
    // @ts-expect-error - unknown prop
    clerkMiddlewareMock({ hello: '' });
  });

  it('can be used with a handler and an optional options object', () => {
    clerkMiddlewareMock(
      async (auth, request, event) => {
        const { getToken } = await auth();
        await getToken();
        request.cookies.clear();
        event.sourcePage;
      },
      { secretKey: '', publishableKey: '' },
    );
  });

  it('can be used with just a handler and an optional options object', () => {
    clerkMiddlewareMock(async (auth, request, event) => {
      const { getToken } = await auth();
      await getToken();
      request.cookies.clear();
      event.sourcePage;
    });
  });

  it('can be used with just an optional options object', () => {
    clerkMiddlewareMock({ secretKey: '', publishableKey: '' });
    clerkMiddlewareMock();
  });

  describe('Multi domain', () => {
    const defaultProps = { publishableKey: '', secretKey: '' };

    it('proxyUrl (primary app)', () => {
      clerkMiddlewareMock({ ...defaultProps, proxyUrl: 'test' });
    });

    it('proxyUrl + isSatellite (satellite app)', () => {
      clerkMiddlewareMock({ ...defaultProps, proxyUrl: 'test', isSatellite: true });
    });

    it('domain + isSatellite (satellite app)', () => {
      clerkMiddlewareMock({ ...defaultProps, domain: 'test', isSatellite: true });
    });
  });
});

describe('createRouteMatcher', () => {
  describe('should work with path patterns', function () {
    it('matches path and all sub paths using *', () => {
      const isPublicRoute = createRouteMatcher(['/hello(.*)']);
      expect(isPublicRoute(mockRequest({ url: '/hello' }))).toBe(true);
      expect(isPublicRoute(mockRequest({ url: '/hello' }))).toBe(true);
      expect(isPublicRoute(mockRequest({ url: '/hello/test/a' }))).toBe(true);
    });

    it('matches filenames with specific extensions', () => {
      const isPublicRoute = createRouteMatcher(['/(.*).ts', '/(.*).js']);
      expect(isPublicRoute(mockRequest({ url: '/hello.js' }))).toBe(true);
      expect(isPublicRoute(mockRequest({ url: '/test/hello.js' }))).toBe(true);
      expect(isPublicRoute(mockRequest({ url: '/test/hello.ts' }))).toBe(true);
    });

    it('works with single values (non array)', () => {
      const isPublicRoute = createRouteMatcher('/test/hello.ts');
      expect(isPublicRoute(mockRequest({ url: '/hello.js' }))).not.toBe(true);
      expect(isPublicRoute(mockRequest({ url: '/test/hello.js' }))).not.toBe(true);
    });
  });

  describe('should work with regex patterns', function () {
    it('matches path and all sub paths using *', () => {
      const isPublicRoute = createRouteMatcher([/^\/hello.*$/]);
      expect(isPublicRoute(mockRequest({ url: '/hello' }))).toBe(true);
      expect(isPublicRoute(mockRequest({ url: '/hello/' }))).toBe(true);
      expect(isPublicRoute(mockRequest({ url: '/hello/test/a' }))).toBe(true);
    });

    it('matches filenames with specific extensions', () => {
      const isPublicRoute = createRouteMatcher([/^.*\.(ts|js)$/]);
      expect(isPublicRoute(mockRequest({ url: '/hello.js' }))).toBe(true);
      expect(isPublicRoute(mockRequest({ url: '/test/hello.js' }))).toBe(true);
      expect(isPublicRoute(mockRequest({ url: '/test/hello.ts' }))).toBe(true);
    });

    it('works with single values (non array)', () => {
      const isPublicRoute = createRouteMatcher(/hello/g);
      expect(isPublicRoute(mockRequest({ url: '/hello.js' }))).toBe(true);
      expect(isPublicRoute(mockRequest({ url: '/test/hello.js' }))).toBe(true);
    });
  });
});

describe('clerkMiddleware(params)', () => {
  it('renders route as normally when used without params', async () => {
    const signInResp = await clerkMiddleware()(mockRequest({ url: '/sign-in' }), {} as NextFetchEvent);
    expect(signInResp?.status).toEqual(200);
    expect(signInResp?.headers.get('x-middleware-rewrite')).toEqual('https://www.clerk.com/sign-in');
  });

  it('executes handler and renders route when used with a custom handler', async () => {
    const signInResp = await clerkMiddleware((_, request) => {
      expect(request.url).toContain('/sign-in');
      return NextResponse.next({ headers: { 'a-custom-header': '1' } });
    })(mockRequest({ url: '/sign-in' }), {} as NextFetchEvent);
    expect(signInResp?.status).toEqual(200);
    expect(signInResp?.headers.get('x-middleware-rewrite')).toEqual('https://www.clerk.com/sign-in');
    expect(signInResp?.headers.get('a-custom-header')).toEqual('1');
  });

  it('renders route when exported directly without being called', async () => {
    // This is equivalent to export default clerkMiddleware;
    const signInResp = await clerkMiddleware(mockRequest({ url: '/sign-in' }), {} as NextFetchEvent);
    expect(signInResp?.status).toEqual(200);
    expect(signInResp?.headers.get('x-middleware-rewrite')).toEqual('https://www.clerk.com/sign-in');
  });

  it('executes handler and respects any redirects returned by the user', async () => {
    const signInResp = await clerkMiddleware((_, request) => {
      expect(request.url).toContain('/sign-in');
      return NextResponse.redirect('https://www.clerk.com/hello', { headers: { 'a-custom-header': '1' } });
    })(mockRequest({ url: '/sign-in' }), {} as NextFetchEvent);
    expect(signInResp?.status).toEqual(307);
    expect(signInResp?.headers.get(constants.Headers.Location)).toEqual('https://www.clerk.com/hello');
    expect(signInResp?.headers.get('a-custom-header')).toEqual('1');
  });

  it('propagates middleware dynamic keys to the next request', async () => {
    const options = {
      secretKey: 'sk_test_xxxxxxxxxxxxxxxxxx',
      publishableKey: 'pk_test_xxxxxxxxxxxxx',
      signInUrl: '/foo',
      signUpUrl: '/bar',
    };
    const resp = await clerkMiddleware(options)(mockRequest({ url: '/sign-in' }), {} as NextFetchEvent);
    expect(resp?.status).toEqual(200);

    const requestData = resp?.headers.get('x-middleware-request-x-clerk-request-data');
    assert.ok(requestData);

    const decryptedData = decryptClerkRequestData(requestData);

    expect(resp?.headers.get('x-middleware-request-x-clerk-request-data')).toBeDefined();
    expect(decryptedData).toEqual(options);
  });

  it('allows access to request object to dynamically define options', async () => {
    const options = {
      secretKey: 'sk_test_xxxxxxxxxxxxxxxxxx',
      publishableKey: 'pk_test_xxxxxxxxxxxxx',
      signInUrl: '/foo',
      signUpUrl: '/bar',
    };
    const resp = await clerkMiddleware(
      () => {
        return NextResponse.next();
      },
      req => ({
        ...options,
        domain: req.nextUrl.host,
      }),
    )(mockRequest({ url: '/sign-in' }), {} as NextFetchEvent);
    expect(resp?.status).toEqual(200);

    const requestData = resp?.headers.get('x-middleware-request-x-clerk-request-data');
    assert.ok(requestData);

    const decryptedData = decryptClerkRequestData(requestData);

    expect(resp?.headers.get('x-middleware-request-x-clerk-request-data')).toBeDefined();
    expect(decryptedData).toEqual({ ...options, domain: 'www.clerk.com' });
  });

  describe('auth().redirectToSignIn()', () => {
    it('redirects to sign-in url when redirectToSignIn is called and the request is a page request', async () => {
      const req = mockRequest({
        url: '/protected',
        headers: new Headers({ [constants.Headers.SecFetchDest]: 'document' }),
        appendDevBrowserCookie: true,
      });

      const resp = await clerkMiddleware(async auth => {
        const { redirectToSignIn } = await auth();
        redirectToSignIn();
      })(req, {} as NextFetchEvent);

      expect(resp?.status).toEqual(307);
      expect(resp?.headers.get('location')).toContain('sign-in');
      expect((await clerkClient()).authenticateRequest).toBeCalled();
    });

    it('redirects to sign-in url when redirectToSignIn is called with the correct returnBackUrl', async () => {
      const req = mockRequest({
        url: '/protected',
        headers: new Headers({ [constants.Headers.SecFetchDest]: 'document' }),
        appendDevBrowserCookie: true,
      });

      const resp = await clerkMiddleware(async auth => {
        const { redirectToSignIn } = await auth();
        redirectToSignIn();
      })(req, {} as NextFetchEvent);

      expect(resp?.status).toEqual(307);
      expect(resp?.headers.get('location')).toContain('sign-in');
      expect(new URL(resp!.headers.get('location')!).searchParams.get('redirect_url')).toContain('/protected');
      expect((await clerkClient()).authenticateRequest).toBeCalled();
    });

    it('redirects to sign-in url with redirect_url set to the  provided returnBackUrl param', async () => {
      const req = mockRequest({
        url: '/protected',
        headers: new Headers({ [constants.Headers.SecFetchDest]: 'document' }),
        appendDevBrowserCookie: true,
      });

      const resp = await clerkMiddleware(async auth => {
        const { redirectToSignIn } = await auth();
        redirectToSignIn({ returnBackUrl: 'https://www.clerk.com/hello' });
      })(req, {} as NextFetchEvent);

      expect(resp?.status).toEqual(307);
      expect(resp?.headers.get('location')).toContain('sign-in');
      expect(new URL(resp!.headers.get('location')!).searchParams.get('redirect_url')).toEqual(
        'https://www.clerk.com/hello',
      );
      expect((await clerkClient()).authenticateRequest).toBeCalled();
    });

    it('redirects to sign-in url without a redirect_url when returnBackUrl is null', async () => {
      const req = mockRequest({
        url: '/protected',
        headers: new Headers({ [constants.Headers.SecFetchDest]: 'document' }),
        appendDevBrowserCookie: true,
      });

      const resp = await clerkMiddleware(async auth => {
        const { redirectToSignIn } = await auth();
        redirectToSignIn({ returnBackUrl: null });
      })(req, {} as NextFetchEvent);

      expect(resp?.status).toEqual(307);
      expect(resp?.headers.get('location')).toContain('sign-in');
      expect(new URL(resp!.headers.get('location')!).searchParams.get('redirect_url')).toBeNull();
      expect((await clerkClient()).authenticateRequest).toBeCalled();
    });
  });

  describe('auth.protect()', () => {
    it('redirects to sign-in url when protect is called, the user is signed out and the request is a page request', async () => {
      const req = mockRequest({
        url: '/protected',
        headers: new Headers({ [constants.Headers.SecFetchDest]: 'document' }),
        appendDevBrowserCookie: true,
      });

      authenticateRequestMock.mockResolvedValueOnce({
        publishableKey,
        status: AuthStatus.SignedOut,
        headers: new Headers(),
        toAuth: () => ({ userId: null }),
      });

      const resp = await clerkMiddleware(async auth => {
        await auth.protect();
      })(req, {} as NextFetchEvent);

      expect(resp?.status).toEqual(307);
      expect(resp?.headers.get('location')).toContain('sign-in');
      expect((await clerkClient()).authenticateRequest).toBeCalled();
    });

    it('does not redirect to sign-in url when protect is called, the user is signed in and the request is a page request', async () => {
      const req = mockRequest({
        url: '/protected',
        headers: new Headers({ [constants.Headers.SecFetchDest]: 'document' }),
        appendDevBrowserCookie: true,
      });

      authenticateRequestMock.mockResolvedValueOnce({
        publishableKey,
        status: AuthStatus.SignedIn,
        headers: new Headers(),
        toAuth: () => ({ userId: 'user-id' }),
      });

      const resp = await clerkMiddleware(async auth => {
        await auth.protect();
      })(req, {} as NextFetchEvent);

      expect(resp?.status).toEqual(200);
      expect(resp?.headers.get('location')).toBeFalsy();
      expect((await clerkClient()).authenticateRequest).toBeCalled();
    });

    it('throws a not found error when protect is called, the user is signed out, and is not a page request', async () => {
      const req = mockRequest({
        url: '/protected',
        headers: new Headers(),
        appendDevBrowserCookie: true,
      });

      authenticateRequestMock.mockResolvedValueOnce({
        publishableKey,
        status: AuthStatus.SignedOut,
        headers: new Headers(),
        toAuth: () => ({ userId: null }),
      });

      const resp = await clerkMiddleware(async auth => {
        await auth.protect();
      })(req, {} as NextFetchEvent);

      expect(resp?.status).toEqual(200);
      expect(resp?.headers.get(constants.Headers.AuthReason)).toContain('protect-rewrite');
      expect((await clerkClient()).authenticateRequest).toBeCalled();
    });

    it('throws a not found error when protect is called with RBAC params the user does not fulfill, and is a page request', async () => {
      const req = mockRequest({
        url: '/protected',
        headers: new Headers({ [constants.Headers.SecFetchDest]: 'document' }),
        appendDevBrowserCookie: true,
      });

      authenticateRequestMock.mockResolvedValueOnce({
        publishableKey,
        status: AuthStatus.SignedIn,
        headers: new Headers(),
        toAuth: () => ({ userId: 'user-id', has: () => false }),
      });

      const resp = await clerkMiddleware(async auth => {
        await auth.protect({ role: 'random-role' });
      })(req, {} as NextFetchEvent);

      expect(resp?.status).toEqual(200);
      expect(resp?.headers.get(constants.Headers.AuthReason)).toContain('protect-rewrite');
      expect((await clerkClient()).authenticateRequest).toBeCalled();
    });

    it('redirects to unauthenticatedUrl when protect is called with the redirectUrl param, the user is signed out, and is a page request', async () => {
      const req = mockRequest({
        url: '/protected',
        headers: new Headers({ [constants.Headers.SecFetchDest]: 'document' }),
        appendDevBrowserCookie: true,
      });

      authenticateRequestMock.mockResolvedValueOnce({
        publishableKey,
        status: AuthStatus.SignedOut,
        headers: new Headers(),
        toAuth: () => ({ userId: null }),
      });

      const resp = await clerkMiddleware(async auth => {
        await auth.protect({ unauthenticatedUrl: 'https://www.clerk.com/hello' });
      })(req, {} as NextFetchEvent);

      expect(resp?.status).toEqual(307);
      expect(resp?.headers.get('location')).toEqual('https://www.clerk.com/hello');
      expect(resp?.headers.get(constants.Headers.ClerkRedirectTo)).toEqual('true');
      expect(await (await clerkClient()).authenticateRequest).toBeCalled();
    });

    it('redirects to unauthorizedUrl when protect is called with the redirectUrl param, the user does not fulfill the RBAC params, and is a page request', async () => {
      const req = mockRequest({
        url: '/protected',
        headers: new Headers({ [constants.Headers.SecFetchDest]: 'document' }),
        appendDevBrowserCookie: true,
      });

      authenticateRequestMock.mockResolvedValueOnce({
        publishableKey,
        status: AuthStatus.SignedIn,
        headers: new Headers(),
        toAuth: () => ({ userId: 'user-id', has: () => false }),
      });

      const resp = await clerkMiddleware(async auth => {
        await auth.protect(
          { role: 'random-role' },
          {
            unauthorizedUrl: 'https://www.clerk.com/discover',
            unauthenticatedUrl: 'https://www.clerk.com/hello',
          },
        );
      })(req, {} as NextFetchEvent);

      expect(resp?.status).toEqual(307);
      expect(resp?.headers.get('location')).toEqual('https://www.clerk.com/discover');
      expect(resp?.headers.get(constants.Headers.ClerkRedirectTo)).toEqual('true');
      expect((await clerkClient()).authenticateRequest).toBeCalled();
    });
  });

  describe('auth().redirectToSignIn()', () => {
    it('redirects to sign-in url even if called without a return statement', async () => {
      const req = mockRequest({
        url: '/protected',
        headers: new Headers({ [constants.Headers.SecFetchDest]: 'document' }),
        appendDevBrowserCookie: true,
      });

      authenticateRequestMock.mockResolvedValueOnce({
        publishableKey,
        status: AuthStatus.SignedOut,
        headers: new Headers(),
        toAuth: () => ({ userId: null }),
      });

      const resp = await clerkMiddleware(async auth => {
        await auth.protect();
      })(req, {} as NextFetchEvent);

      expect(resp?.status).toEqual(307);
      expect(resp?.headers.get('location')).toContain('sign-in');
      expect((await clerkClient()).authenticateRequest).toBeCalled();
    });

    it('forwards headers from authenticateRequest when auth.protect() is called', async () => {
      const req = mockRequest({
        url: '/protected',
        headers: new Headers({ [constants.Headers.SecFetchDest]: 'document' }),
        appendDevBrowserCookie: true,
      });

      authenticateRequestMock.mockResolvedValueOnce({
        publishableKey,
        status: AuthStatus.SignedOut,
        headers: new Headers({
          'Set-Cookie': 'session=;',
          'X-Clerk-Auth': '1',
        }),
        toAuth: () => ({ userId: null }),
      });

      const resp = await clerkMiddleware(async auth => {
        await auth.protect();
      })(req, {} as NextFetchEvent);

      expect(resp?.status).toEqual(307);
      expect(resp?.headers.get('X-Clerk-Auth')).toEqual('1');
      expect(resp?.headers.get('Set-Cookie')).toEqual('session=;');
      expect(resp?.headers.get('location')).toContain('sign-in');
      expect((await clerkClient()).authenticateRequest).toBeCalled();
    });

    it('redirects to unauthenticatedUrl when protect is called with the unauthenticatedUrl param, the user is signed out, and is a page request', async () => {
      const req = mockRequest({
        url: '/protected',
        headers: new Headers({ [constants.Headers.SecFetchDest]: 'document' }),
        appendDevBrowserCookie: true,
      });

      authenticateRequestMock.mockResolvedValueOnce({
        publishableKey,
        status: AuthStatus.SignedOut,
        headers: new Headers(),
        toAuth: () => ({ userId: null }),
      });

      const resp = await clerkMiddleware(async auth => {
        await auth.protect({
          unauthenticatedUrl: 'https://www.clerk.com/unauthenticatedUrl',
          unauthorizedUrl: 'https://www.clerk.com/unauthorizedUrl',
        });
      })(req, {} as NextFetchEvent);

      expect(resp?.status).toEqual(307);
      expect(resp?.headers.get('location')).toContain('https://www.clerk.com/unauthenticatedUrl');
      expect(resp?.headers.get(constants.Headers.ClerkRedirectTo)).toEqual('true');
      expect((await clerkClient()).authenticateRequest).toBeCalled();
    });

    it('redirects to unauthorizedUrl when protect is called with the unauthorizedUrl param, the user is signed in but does not have permissions, and is a page request', async () => {
      const req = mockRequest({
        url: '/protected',
        headers: new Headers({ [constants.Headers.SecFetchDest]: 'document' }),
        appendDevBrowserCookie: true,
      });

      authenticateRequestMock.mockResolvedValueOnce({
        publishableKey,
        status: AuthStatus.SignedOut,
        headers: new Headers(),
        toAuth: () => ({ userId: 'userId', has: () => false }),
      });

      const resp = await clerkMiddleware(async auth => {
        await auth.protect(
          { permission: 'random-permission' },
          {
            unauthenticatedUrl: 'https://www.clerk.com/unauthenticatedUrl',
            unauthorizedUrl: 'https://www.clerk.com/unauthorizedUrl',
          },
        );
      })(req, {} as NextFetchEvent);

      expect(resp?.status).toEqual(307);
      expect(resp?.headers.get('location')).toContain('https://www.clerk.com/unauthorizedUrl');
      expect(resp?.headers.get(constants.Headers.ClerkRedirectTo)).toEqual('true');
      expect((await clerkClient()).authenticateRequest).toBeCalled();
    });
  });

  describe('debug', () => {
    beforeEach(() => {
      global.console.log.mockClear();
    });

    it('outputs debug logs when used with only params', async () => {
      const signInResp = await clerkMiddleware({ debug: true })(mockRequest({ url: '/sign-in' }), {} as NextFetchEvent);
      expect(signInResp?.status).toEqual(200);
      // 6 times results from header, footer, options, url, requestState, auth logs
      expect(global.console.log).toBeCalledTimes(6);
    });

    it('outputs debug logs when used with a custom handler', async () => {
      const signInResp = await clerkMiddleware(
        (_, request) => {
          expect(request.url).toContain('/sign-in');
          return NextResponse.next({ headers: { 'a-custom-header': '1' } });
        },
        { debug: true },
      )(mockRequest({ url: '/sign-in' }), {} as NextFetchEvent);
      expect(signInResp?.status).toEqual(200);
      // 6 times results from header, footer, options, url, requestState, auth logs
      expect(global.console.log).toBeCalledTimes(6);
    });
  });
});

describe('Dev Browser JWT when redirecting to cross origin for page requests', function () {
  it('does NOT append the Dev Browser JWT when cookie is missing', async () => {
    const req = mockRequest({
      url: '/protected',
      headers: new Headers({ [constants.Headers.SecFetchDest]: 'document' }),
      appendDevBrowserCookie: false,
    });

    authenticateRequestMock.mockResolvedValueOnce({
      publishableKey,
      status: AuthStatus.SignedOut,
      headers: new Headers(),
      toAuth: () => ({ userId: null }),
    });

    const resp = await clerkMiddleware(async auth => {
      await auth.protect();
    })(req, {} as NextFetchEvent);

    expect(resp?.status).toEqual(307);
    expect(resp?.headers.get('location')).toEqual(
      'https://accounts.included.katydid-92.lcl.dev/sign-in?redirect_url=https%3A%2F%2Fwww.clerk.com%2Fprotected',
    );
    expect((await clerkClient()).authenticateRequest).toBeCalled();
  });

  it('appends the Dev Browser JWT to the search when cookie __clerk_db_jwt exists and location is an Account Portal URL', async () => {
    const req = mockRequest({
      url: '/protected',
      headers: new Headers({ [constants.Headers.SecFetchDest]: 'document' }),
      appendDevBrowserCookie: true,
    });

    authenticateRequestMock.mockResolvedValueOnce({
      publishableKey,
      status: AuthStatus.SignedOut,
      headers: new Headers(),
      toAuth: () => ({ userId: null }),
    });

    const resp = await clerkMiddleware(async auth => {
      await auth.protect();
    })(req, {} as NextFetchEvent);

    expect(resp?.status).toEqual(307);
    expect(resp?.headers.get('location')).toEqual(
      'https://accounts.included.katydid-92.lcl.dev/sign-in?redirect_url=https%3A%2F%2Fwww.clerk.com%2Fprotected&__clerk_db_jwt=test_jwt',
    );
    expect((await clerkClient()).authenticateRequest).toBeCalled();
  });

  it('does NOT append the Dev Browser JWT if x-clerk-redirect-to header is not set (user-returned redirect)', async () => {
    const req = mockRequest({
      url: '/protected',
      headers: new Headers({ [constants.Headers.SecFetchDest]: 'document' }),
      appendDevBrowserCookie: true,
    });

    authenticateRequestMock.mockResolvedValueOnce({
      publishableKey,
      status: AuthStatus.SignedOut,
      headers: new Headers(),
      toAuth: () => ({ userId: null }),
    });

    const resp = await clerkMiddleware(() => {
      return NextResponse.redirect(
        'https://accounts.included.katydid-92.lcl.dev/sign-in?redirect_url=https%3A%2F%2Fwww.clerk.com%2Fprotected',
      );
    })(req, {} as NextFetchEvent);

    expect(resp?.status).toEqual(307);
    expect(resp?.headers.get('location')).toEqual(
      'https://accounts.included.katydid-92.lcl.dev/sign-in?redirect_url=https%3A%2F%2Fwww.clerk.com%2Fprotected',
    );
    expect((await clerkClient()).authenticateRequest).toBeCalled();
  });
});<|MERGE_RESOLUTION|>--- conflicted
+++ resolved
@@ -1,12 +1,8 @@
 // There is no need to execute the complete authenticateRequest to test clerkMiddleware
 // This mock SHOULD exist before the import of authenticateRequest
 import { AuthStatus, constants } from '@clerk/backend/internal';
-<<<<<<< HEAD
-=======
-import { describe, expect } from '@jest/globals';
 // used to assert the mock
 import assert from 'assert';
->>>>>>> abeb6592
 import type { NextFetchEvent } from 'next/server';
 import { NextRequest, NextResponse } from 'next/server';
 import { afterAll, beforeAll, beforeEach, describe, expect, it, vi } from 'vitest';
