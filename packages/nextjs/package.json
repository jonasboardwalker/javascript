{
  "name": "@clerk/nextjs",
<<<<<<< HEAD
  "version": "4.0.0-next.15",
=======
  "version": "3.8.3",
>>>>>>> ec62c5fc
  "license": "MIT",
  "description": "Clerk.dev SDK for NextJS",
  "keywords": [
    "clerk",
    "typescript",
    "nextjs",
    "auth",
    "authentication",
    "passwordless",
    "session",
    "jwt"
  ],
  "author": "Clerk",
  "main": "dist/index.js",
  "typings": "dist/index.d.ts",
  "files": [
    "dist",
    "src",
    "api.d.ts",
    "api.js",
    "edge-middleware.js",
    "edge-middleware.d.ts",
    "ssr.d.ts",
    "ssr.js"
  ],
  "scripts": {
    "prepublishOnly": "npm run build",
    "build": "tsc -p tsconfig.build.json",
    "dev": "tsc -p tsconfig.build.json --watch"
  },
  "dependencies": {
<<<<<<< HEAD
    "@clerk/clerk-react": "^4.0.0-next.15",
    "@clerk/clerk-sdk-node": "^4.0.0-next.8",
    "@clerk/edge": "^1.7.0-next.7",
    "@clerk/types": "^3.0.0-next.14",
=======
    "@clerk/clerk-react": "^3.5.1",
    "@clerk/clerk-sdk-node": "^3.9.2",
    "@clerk/edge": "^1.7.2",
    "@clerk/types": "^2.21.0",
>>>>>>> ec62c5fc
    "tslib": "^2.3.1"
  },
  "devDependencies": {
    "@types/jest": "^27.4.0",
    "@types/node": "^16.11.9",
    "@types/react": "^17.0.39",
    "@types/react-dom": "^17.0.11",
    "jest": "^27.4.7",
    "next": "^12.0.10",
    "react": "17.0.2",
    "react-dom": "17.0.2",
    "ts-jest": "^27.1.3",
    "typescript": "^4.6.4"
  },
  "peerDependencies": {
    "next": ">=10"
  },
  "engines": {
    "node": ">=14"
  },
  "publishConfig": {
    "access": "public"
  },
  "bugs": {
    "url": "https://github.com/clerkinc/javascript/issues"
  },
  "repository": {
    "type": "git",
    "url": "https://github.com/clerkinc/javascript.git"
  },
  "homepage": "https://clerk.dev/"
}<|MERGE_RESOLUTION|>--- conflicted
+++ resolved
@@ -1,10 +1,6 @@
 {
   "name": "@clerk/nextjs",
-<<<<<<< HEAD
   "version": "4.0.0-next.15",
-=======
-  "version": "3.8.3",
->>>>>>> ec62c5fc
   "license": "MIT",
   "description": "Clerk.dev SDK for NextJS",
   "keywords": [
@@ -36,17 +32,10 @@
     "dev": "tsc -p tsconfig.build.json --watch"
   },
   "dependencies": {
-<<<<<<< HEAD
     "@clerk/clerk-react": "^4.0.0-next.15",
     "@clerk/clerk-sdk-node": "^4.0.0-next.8",
-    "@clerk/edge": "^1.7.0-next.7",
+    "@clerk/edge": "^1.7.2",
     "@clerk/types": "^3.0.0-next.14",
-=======
-    "@clerk/clerk-react": "^3.5.1",
-    "@clerk/clerk-sdk-node": "^3.9.2",
-    "@clerk/edge": "^1.7.2",
-    "@clerk/types": "^2.21.0",
->>>>>>> ec62c5fc
     "tslib": "^2.3.1"
   },
   "devDependencies": {
@@ -70,12 +59,12 @@
   "publishConfig": {
     "access": "public"
   },
-  "bugs": {
-    "url": "https://github.com/clerkinc/javascript/issues"
-  },
   "repository": {
     "type": "git",
     "url": "https://github.com/clerkinc/javascript.git"
   },
+  "bugs": {
+    "url": "https://github.com/clerkinc/javascript/issues"
+  },
   "homepage": "https://clerk.dev/"
 }