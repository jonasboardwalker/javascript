{
  "name": "@clerk/backend-core",
  "version": "1.5.3",
  "license": "MIT",
  "description": "Clerk Backend API core resources and authentication utilities for JavaScript environments.",
  "scripts": {
    "build": "tsc -p tsconfig.esm.json && tsc -p tsconfig.cjs.json && ./moduleTypeFix",
    "dev": "tsc -p tsconfig.esm.json --watch",
    "test": "jest"
  },
  "type": "module",
  "main": "dist/cjs/index.js",
  "module": "dist/mjs/index.js",
  "dependencies": {
<<<<<<< HEAD
    "@clerk/types": "^2.5.0",
=======
    "@clerk/types": "^2.7.1",
    "camelcase-keys": "^7.0.1",
>>>>>>> 27c6a0bf
    "query-string": "^7.0.1",
    "snakecase-keys": "^5.1.2",
    "tslib": "^2.3.1"
  },
  "devDependencies": {
    "@peculiar/webcrypto": "^1.3.2",
    "@types/jest": "^27.4.0",
    "@types/node": "^16.11.12",
    "@types/node-fetch": "^2",
    "got": "^11.0.0",
    "jest": "^27.4.7",
    "nock": "^13.2.1",
    "node-fetch": "^2.6.0",
    "ts-jest": "^27.1.3",
    "typescript": "^4.6.2"
  },
  "publishConfig": {
    "access": "public"
  },
  "repository": {
    "type": "git",
    "url": "https://github.com/clerkinc/javascript.git"
  },
  "bugs": {
    "url": "https://github.com/clerkinc/javascript/issues"
  },
  "homepage": "https://clerk.dev/"
}<|MERGE_RESOLUTION|>--- conflicted
+++ resolved
@@ -12,12 +12,7 @@
   "main": "dist/cjs/index.js",
   "module": "dist/mjs/index.js",
   "dependencies": {
-<<<<<<< HEAD
-    "@clerk/types": "^2.5.0",
-=======
     "@clerk/types": "^2.7.1",
-    "camelcase-keys": "^7.0.1",
->>>>>>> 27c6a0bf
     "query-string": "^7.0.1",
     "snakecase-keys": "^5.1.2",
     "tslib": "^2.3.1"
