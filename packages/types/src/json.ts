/**
 * Currently representing API DTOs in their JSON form.
 */

<<<<<<< HEAD
import { OAuthProvider, OAuthStrategy } from './oauth';
import { OrganizationInvitationStatus } from './organizationInvitation';
import { MembershipRole } from './organizationMembership';
import { SessionStatus } from './session';
import { PreferredSignInStrategy, SignInFactor, SignInIdentifier, SignInStatus, UserData } from './signIn';
import { SignUpField, SignUpIdentificationField, SignUpStatus } from './signUp';
import { BoxShadow, Color, EmUnit, FontFamily, FontWeight, HexColor } from './theme';
=======
import { OAuthStrategy } from './oauth';
import { OrganizationInvitationStatus } from './organizationInvitation';
import { MembershipRole } from './organizationMembership';
import { SessionStatus } from './session';
import {
  PreferredSignInStrategy,
  SignInFactor,
  SignInIdentifier,
  SignInStatus,
  UserData,
} from './signIn';
import { SignUpField, SignUpIdentificationField, SignUpStatus } from './signUp';
import {
  BoxShadow,
  Color,
  EmUnit,
  FontFamily,
  FontWeight,
  HexColor,
} from './theme';
>>>>>>> b8397bfd
import { UserSettingsJSON } from './userSettings';
import { VerificationStatus } from './verification';

export interface ClerkResourceJSON {
  // TODO: Shall we make this optional?
  id: string;
  object: string;
}

export interface DisplayThemeJSON {
  general: {
    color: HexColor;
    background_color: Color;
    font_family: FontFamily;
    font_color: HexColor;
    label_font_weight: FontWeight;
    padding: EmUnit;
    border_radius: EmUnit;
    box_shadow: BoxShadow;
  };
  buttons: {
    font_color: HexColor;
    font_family: FontFamily;
    font_weight: FontWeight;
  };
  accounts: {
    background_color: Color;
  };
}

export interface DisplayConfigJSON {
  object: 'display_config';
  id: string;
  instance_environment_type: string;
  application_name: string;
  theme: DisplayThemeJSON;
  preferred_sign_in_strategy: PreferredSignInStrategy;
  logo_image: ImageJSON;
  favicon_image: ImageJSON;
  backend_host: string;
  home_url: string;
  sign_in_url: string;
  sign_up_url: string;
  user_profile_url: string;
  after_sign_in_url: string;
  after_sign_up_url: string;
  after_sign_out_url: string;
  after_sign_out_one_url: string;
  after_sign_out_all_url: string;
  after_switch_session_url: string;
  branded: boolean;
}

export interface ImageJSON {
  object: 'image';
  id: string;
  name: string;
  public_url: string;
}

export interface EnvironmentJSON extends ClerkResourceJSON {
  auth_config: AuthConfigJSON;
  display_config: DisplayConfigJSON;
  user_settings: UserSettingsJSON;
}

export interface ClientJSON extends ClerkResourceJSON {
  object: 'client';
  id: string;
  status: any;
  sessions: SessionJSON[];
  sign_up: SignUpJSON | null;
  sign_in: SignInJSON | null;
  last_active_session_id: string | null;
  created_at: number;
  updated_at: number;
}

export interface SignUpJSON extends ClerkResourceJSON {
  object: 'sign_up';
  status: SignUpStatus;
  required_fields: SignUpField[];
  optional_fields: SignUpField[];
  missing_fields: SignUpField[];
  unverified_fields: SignUpIdentificationField[];
  supported_external_accounts: OAuthStrategy[];
  username: string | null;
  first_name: string | null;
  last_name: string | null;
  email_address: string | null;
  phone_number: string | null;
  web3_wallet: string | null;
  external_account_strategy: string | null;
  external_account: any;
  has_password: boolean;
  unsafe_metadata: Record<string, unknown>;
  created_session_id: string | null;
  abandon_at: number | null;
  verifications: SignUpVerificationsJSON | null;
}

export interface SessionJSON extends ClerkResourceJSON {
  object: 'session';
  id: string;
  status: SessionStatus;
  expire_at: number;
  abandon_at: number;
  last_active_at: number;
  last_active_token: TokenJSON;
  user: UserJSON;
  public_user_data: PublicUserDataJSON;
  created_at: number;
  updated_at: number;
}

export interface SignInJSON extends ClerkResourceJSON {
  object: 'sign_in';
  id: string;
  status: SignInStatus;
  supported_identifiers: SignInIdentifier[];
  supported_external_accounts: OAuthStrategy[];
  identifier: string;
  user_data: UserData;
  supported_first_factors: SignInFactor[];
  supported_second_factors: SignInFactor[];
  first_factor_verification: VerificationJSON | null;
  second_factor_verification: VerificationJSON | null;
  created_session_id: string | null;
}

export interface EmailAddressJSON extends ClerkResourceJSON {
  object: 'email_address';
  email_address: string;
  verification: VerificationJSON | null;
  linked_to: IdentificationLinkJSON[];
}

export interface IdentificationLinkJSON extends ClerkResourceJSON {
  id: string;
  type: string;
}

export interface PhoneNumberJSON extends ClerkResourceJSON {
  object: 'phone_number';
  id: string;
  phone_number: string;
  reserved_for_second_factor: boolean;
  default_second_factor: boolean;
  linked_to: IdentificationLinkJSON[];
  verification: VerificationJSON | null;
}

export interface Web3WalletJSON extends ClerkResourceJSON {
  object: 'web3_wallet';
  id: string;
  web3_wallet: string;
  verification: VerificationJSON | null;
}

export interface ExternalAccountJSON extends ClerkResourceJSON {
  object: 'external_account';
  provider: OAuthProvider;
  identification_id: string;
  provider_user_id: string;
  approved_scopes: string;
  email_address: string;
  first_name: string;
  last_name: string;
  avatar_url: string;
  username: string;
  public_metadata: Record<string, unknown>;
  label: string;
}

export interface UserJSON extends ClerkResourceJSON {
  object: 'user';
  id: string;
  primary_email_address_id: string;
  primary_phone_number_id: string;
  primary_web3_wallet_id: string;
  profile_image_url: string;
  username: string;
  email_addresses: EmailAddressJSON[];
  phone_numbers: PhoneNumberJSON[];
  web3_wallets: Web3WalletJSON[];
  external_accounts: ExternalAccountJSON[];
  password_enabled: boolean;
  password: string;
  profile_image_id: string;
  first_name: string;
  last_name: string;
  public_metadata: Record<string, unknown>;
  unsafe_metadata: Record<string, unknown>;
  updated_at: number;
  created_at: number;
}

export interface PublicUserDataJSON extends ClerkResourceJSON {
  first_name: string | null;
  last_name: string | null;
  profile_image_url: string;
  identifier: string;
  user_id?: string;
}

export interface SessionWithActivitiesJSON extends Omit<SessionJSON, 'user'> {
  user: null;
  latest_activity: SessionActivityJSON;
}

export interface AuthConfigJSON extends ClerkResourceJSON {
  single_session_mode: boolean;
}

export interface VerificationJSON extends ClerkResourceJSON {
  status: VerificationStatus;
  verified_at_client: string;
  strategy: string;
  nonce?: string;
  external_verification_redirect_url?: string;
  attempts: number;
  expire_at: number;
  error: ClerkAPIErrorJSON;
}

export interface SignUpVerificationsJSON {
  email_address: SignUpVerificationJSON;
  phone_number: SignUpVerificationJSON;
  web3_wallet: SignUpVerificationJSON;
  external_account: VerificationJSON;
}

export interface SignUpVerificationJSON extends VerificationJSON {
  next_action: string;
  supported_strategies: string[];
}

export interface ClerkAPIErrorJSON {
  code: string;
  message: string;
  long_message?: string;
  meta?: {
    param_name?: string;
    session_id?: string;
  };
}

export interface TokenJSON extends ClerkResourceJSON {
  object: 'token';
  jwt: string;
}

export interface SessionActivityJSON extends ClerkResourceJSON {
  object: 'session_activity';
  browser_name?: string;
  browser_version?: string;
  device_type?: string;
  ip_address?: string;
  city?: string;
  country?: string;
  is_mobile?: boolean;
}

<<<<<<< HEAD
=======
// TODO: Generalize external account JSON payload to simplify type declarations
export type ExternalAccountJSON =
  | {
      object: 'google_account';
      id: string;
      google_id: string;
      approved_scopes: string;
      email_address: string;
      given_name: string;
      family_name: string;
      picture: string;
      username?: string;
      public_metadata: Record<string, unknown>;
      label?: string;
    }
  | {
      object: 'facebook_account';
      id: string;
      facebook_id: string;
      approved_scopes: string;
      email_address: string;
      first_name: string;
      last_name: string;
      picture: string;
      username?: string;
      public_metadata: Record<string, unknown>;
      label?: string;
    }
  | {
      object: 'external_account';
      provider: string;
      identification_id: string;
      provider_user_id: string;
      approved_scopes: string;
      email_address: string;
      first_name: string;
      last_name: string;
      avatar_url: string;
      username?: string;
      public_metadata: Record<string, unknown>;
      label?: string;
    };

>>>>>>> b8397bfd
export interface OrganizationJSON extends ClerkResourceJSON {
  object: 'organization';
  id: string;
  name: string;
<<<<<<< HEAD
  role: MembershipRole;
  instance_id: string;
  created_by: string;
=======
>>>>>>> b8397bfd
  created_at: number;
  updated_at: number;
}

export interface OrganizationMembershipJSON extends ClerkResourceJSON {
  object: 'organization_membership';
  id: string;
<<<<<<< HEAD
  organization_id: string;
=======
  organization: OrganizationJSON;
>>>>>>> b8397bfd
  public_user_data: PublicUserDataJSON;
  role: MembershipRole;
  created_at: number;
  updated_at: number;
}

export interface OrganizationInvitationJSON extends ClerkResourceJSON {
  object: 'organization_invitation';
  id: string;
  organization_id: string;
  email_address: string;
  status: OrganizationInvitationStatus;
  role: MembershipRole;
  created_at: number;
  updated_at: number;
}<|MERGE_RESOLUTION|>--- conflicted
+++ resolved
@@ -2,16 +2,7 @@
  * Currently representing API DTOs in their JSON form.
  */
 
-<<<<<<< HEAD
 import { OAuthProvider, OAuthStrategy } from './oauth';
-import { OrganizationInvitationStatus } from './organizationInvitation';
-import { MembershipRole } from './organizationMembership';
-import { SessionStatus } from './session';
-import { PreferredSignInStrategy, SignInFactor, SignInIdentifier, SignInStatus, UserData } from './signIn';
-import { SignUpField, SignUpIdentificationField, SignUpStatus } from './signUp';
-import { BoxShadow, Color, EmUnit, FontFamily, FontWeight, HexColor } from './theme';
-=======
-import { OAuthStrategy } from './oauth';
 import { OrganizationInvitationStatus } from './organizationInvitation';
 import { MembershipRole } from './organizationMembership';
 import { SessionStatus } from './session';
@@ -31,7 +22,6 @@
   FontWeight,
   HexColor,
 } from './theme';
->>>>>>> b8397bfd
 import { UserSettingsJSON } from './userSettings';
 import { VerificationStatus } from './verification';
 
@@ -295,62 +285,10 @@
   is_mobile?: boolean;
 }
 
-<<<<<<< HEAD
-=======
-// TODO: Generalize external account JSON payload to simplify type declarations
-export type ExternalAccountJSON =
-  | {
-      object: 'google_account';
-      id: string;
-      google_id: string;
-      approved_scopes: string;
-      email_address: string;
-      given_name: string;
-      family_name: string;
-      picture: string;
-      username?: string;
-      public_metadata: Record<string, unknown>;
-      label?: string;
-    }
-  | {
-      object: 'facebook_account';
-      id: string;
-      facebook_id: string;
-      approved_scopes: string;
-      email_address: string;
-      first_name: string;
-      last_name: string;
-      picture: string;
-      username?: string;
-      public_metadata: Record<string, unknown>;
-      label?: string;
-    }
-  | {
-      object: 'external_account';
-      provider: string;
-      identification_id: string;
-      provider_user_id: string;
-      approved_scopes: string;
-      email_address: string;
-      first_name: string;
-      last_name: string;
-      avatar_url: string;
-      username?: string;
-      public_metadata: Record<string, unknown>;
-      label?: string;
-    };
-
->>>>>>> b8397bfd
 export interface OrganizationJSON extends ClerkResourceJSON {
   object: 'organization';
   id: string;
   name: string;
-<<<<<<< HEAD
-  role: MembershipRole;
-  instance_id: string;
-  created_by: string;
-=======
->>>>>>> b8397bfd
   created_at: number;
   updated_at: number;
 }
@@ -358,11 +296,7 @@
 export interface OrganizationMembershipJSON extends ClerkResourceJSON {
   object: 'organization_membership';
   id: string;
-<<<<<<< HEAD
-  organization_id: string;
-=======
   organization: OrganizationJSON;
->>>>>>> b8397bfd
   public_user_data: PublicUserDataJSON;
   role: MembershipRole;
   created_at: number;
