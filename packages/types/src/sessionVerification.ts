--- conflicted
+++ resolved
@@ -21,30 +21,18 @@
   | __experimental_SessionVerificationTypes
   | {
       level: __experimental_SessionVerificationLevel;
-<<<<<<< HEAD
-      maxAgeMinutes: __experimental_SessionVerificationMaxAge;
-=======
       maxAgeMinutes: __experimental_SessionVerificationMaxAgeMinutes;
->>>>>>> ec3bb697
     };
 
 export type __experimental_ReverificationConfig =
   | __experimental_SessionVerificationTypes
   | {
       level: __experimental_SessionVerificationLevel;
-<<<<<<< HEAD
-      afterMinutes: __experimental_SessionVerificationMaxAge;
-    };
-
-export type __experimental_SessionVerificationLevel = 'firstFactor' | 'secondFactor' | 'multiFactor';
-export type __experimental_SessionVerificationMaxAge = number;
-=======
       afterMinutes: __experimental_SessionVerificationMaxAgeMinutes;
     };
 
 export type __experimental_SessionVerificationLevel = 'firstFactor' | 'secondFactor' | 'multiFactor';
 export type __experimental_SessionVerificationMaxAgeMinutes = number;
->>>>>>> ec3bb697
 
 export type __experimental_SessionVerificationFirstFactor = EmailCodeFactor | PhoneCodeFactor | PasswordFactor;
 export type __experimental_SessionVerificationSecondFactor = PhoneCodeFactor | TOTPFactor | BackupCodeFactor;