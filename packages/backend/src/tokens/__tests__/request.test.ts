import { http, HttpResponse } from 'msw';
import { afterEach, beforeEach, describe, expect, test, vi } from 'vitest';

import { TokenVerificationErrorReason } from '../../errors';
import {
  mockExpiredJwt,
  mockInvalidSignatureJwt,
  mockJwks,
  mockJwt,
  mockJwtPayload,
  mockMalformedJwt,
} from '../../fixtures';
import { server } from '../../mock-server';
import type { AuthReason } from '../authStatus';
import { AuthErrorReason, AuthStatus } from '../authStatus';
import {
  authenticateRequest,
  computeOrganizationSyncTargetMatchers,
  getOrganizationSyncTarget,
  type OrganizationSyncTarget,
  RefreshTokenErrorReason,
} from '../request';
import type { AuthenticateRequestOptions, OrganizationSyncOptions } from '../types';

const PK_TEST = 'pk_test_Y2xlcmsuaW5zcGlyZWQucHVtYS03NC5sY2wuZGV2JA';
const PK_LIVE = 'pk_live_Y2xlcmsuaW5zcGlyZWQucHVtYS03NC5sY2wuZGV2JA';

interface CustomMatchers<R = unknown> {
  toBeSignedOut: (expected: unknown) => R;
  toBeSignedOutToAuth: () => R;
  toMatchHandshake: (expected: unknown) => R;
  toBeSignedIn: (expected?: unknown) => R;
  toBeSignedInToAuth: () => R;
}

declare module 'vitest' {
  interface Assertion<T = any> extends CustomMatchers<T> {}
  interface AsymmetricMatchersContaining extends CustomMatchers {}
}

expect.extend({
  toBeSignedOut(
    received,
    expected: {
      domain?: string;
      isSatellite?: boolean;
      message?: string;
      reason: AuthReason;
      signInUrl?: string;
    },
  ) {
    const pass =
      received.afterSignInUrl === '' &&
      received.afterSignUpUrl === '' &&
      received.domain === (expected.domain ?? '') &&
      received.isSatellite === (expected.isSatellite ?? false) &&
      received.isSignedIn === false &&
      received.message === (expected.message ?? '') &&
      received.proxyUrl === '' &&
      received.reason === expected.reason &&
      received.signInUrl === (expected.signInUrl ?? '') &&
      received.signUpUrl === '' &&
      received.status === AuthStatus.SignedOut &&
      // JSON.stringify(received.toAuth) === JSON.stringify(expected.toAuth) &&
      received.token === null;

    if (pass) {
      return {
        message: () => `expected not to be signed out`,
        pass: true,
      };
    } else {
      return {
        message: () => `expected to be signed out`,
        pass: false,
      };
    }
  },
  toBeSignedOutToAuth(received) {
    const pass =
      !received.orgId &&
      !received.orgRole &&
      !received.orgSlug &&
      !received.sessionClaims &&
      !received.sessionId &&
      !received.userId;

    if (pass) {
      return {
        message: () => `expected user not to be signed out`,
        pass: true,
      };
    } else {
      return {
        message: () => `expected user to be signed out`,
        pass: false,
      };
    }
  },
  toMatchHandshake(
    received,
    expected: {
      domain?: string;
      isSatellite?: boolean;
      reason: AuthReason;
      signInUrl?: string;
    },
  ) {
    // const hasCacheControl = !!requestState?.headers?.get('cache-control');
    // expect(hasCacheControl).toBe(true);

    expect(received).toMatchObject({
      afterSignInUrl: '',
      afterSignUpUrl: '',
      domain: '',
      isSatellite: false,
      isSignedIn: false,
      proxyUrl: '',
      signInUrl: '',
      signUpUrl: '',
      status: AuthStatus.Handshake,
      toAuth: {},
      token: null,
      ...expected,
    });

    const pass = true;

    if (pass) {
      return {
        message: () => `expected not to match handshake state`,
        pass: true,
      };
    } else {
      return {
        message: () => `expected to match handshake state`,
        pass: false,
      };
    }
  },
  toBeSignedIn(
    received,
    expected: {
      domain?: string;
      isSatellite?: boolean;
      signInUrl?: string;
    },
  ) {
    const pass =
      received.afterSignInUrl === '' &&
      received.afterSignUpUrl === '' &&
      received.domain === (expected?.domain ?? '') &&
      received.isSatellite === (expected?.isSatellite ?? false) &&
      received.isSignedIn === true &&
      received.proxyUrl === '' &&
      received.signInUrl === (expected?.signInUrl ?? '') &&
      received.signUpUrl === '' &&
      received.status === AuthStatus.SignedIn;

    if (pass) {
      return {
        message: () => `expected not to be signed in`,
        pass: true,
      };
    } else {
      return {
        message: () => `expected to be signed in`,
        pass: false,
      };
    }
  },
  toBeSignedInToAuth(received) {
    const pass =
      received.orgId === undefined &&
      received.orgRole === undefined &&
      received.orgSlug === undefined &&
      received.sessionClaims === mockJwtPayload &&
      received.sessionId === mockJwtPayload.sid &&
      received.userId === mockJwtPayload.sub;
    // JSON.stringify(received.getToken) === JSON.stringify(expected?.getToken);

    // TODO: verify this matcher works as expected
    // console.log(received);
    // console.log('orgId', received.orgId);
    // console.log('orgRole', received.orgRole);
    // console.log('orgSlug', received.orgSlug);
    // console.log('sessionClaims', received.sessionClaims);
    // console.log('sessionId', received.sessionId);
    // console.log('userId', received.userId);

    if (pass) {
      return {
        message: () => `expected not to be signed in to auth`,
        pass: true,
      };
    } else {
      return {
        message: () => `expected to be signed in to auth`,
        pass: false,
      };
    }
  },
});

const defaultHeaders: Record<string, string> = {
  host: 'example.com',
  'user-agent': 'Mozilla/TestAgent',
  'sec-fetch-dest': 'document',
};

const mockRequest = (headers = {}, requestUrl = 'http://clerk.com/path') => {
  return new Request(requestUrl, { headers: { ...defaultHeaders, ...headers } });
};

/* An otherwise bare state on a request. */
const mockOptions = (options?) => {
  return {
    secretKey: 'deadbeef',
    apiUrl: 'https://api.clerk.test',
    apiVersion: 'v1',
    publishableKey: PK_TEST,
    proxyUrl: '',
    skipJwksCache: true,
    isSatellite: false,
    signInUrl: '',
    signUpUrl: '',
    afterSignInUrl: '',
    afterSignUpUrl: '',
    domain: '',
    ...options,
  } satisfies AuthenticateRequestOptions;
};

const mockRequestWithHeaderAuth = (headers?, requestUrl?) => {
  return mockRequest({ authorization: mockJwt, ...headers }, requestUrl);
};

const mockRequestWithCookies = (headers?, cookies = {}, requestUrl?) => {
  const cookieStr = Object.entries(cookies)
    .map(([k, v]) => `${k}=${v}`)
    .join(';');

  return mockRequest({ cookie: cookieStr, ...headers }, requestUrl);
};

// Tests both getOrganizationSyncTarget and the organizationSyncOptions usage patterns
// that are recommended for typical use.
describe('tokens.getOrganizationSyncTarget(url,options)', _ => {
  type testCase = {
    name: string;
    // When the customer app specifies these orgSyncOptions to middleware...
    whenOrgSyncOptions: OrganizationSyncOptions | undefined;
    // And the path arrives at this URL path...
    whenAppRequestPath: string;
    // A handshake should (or should not) occur:
    thenExpectActivationEntity: OrganizationSyncTarget | null;
  };

  const testCases: testCase[] = [
    {
      name: 'none activates nothing',
      whenOrgSyncOptions: undefined,
      whenAppRequestPath: '/orgs/org_foo',
      thenExpectActivationEntity: null,
    },
    {
      name: 'Can activate an org by ID (basic)',
      whenOrgSyncOptions: {
        organizationPatterns: ['/orgs/:id'],
      },
      whenAppRequestPath: '/orgs/org_foo',
      thenExpectActivationEntity: {
        type: 'organization',
        organizationId: 'org_foo',
      },
    },
    {
      name: 'mimatch activates nothing',
      whenOrgSyncOptions: {
        organizationPatterns: ['/orgs/:id'],
      },
      whenAppRequestPath: '/personal-account/my-resource',
      thenExpectActivationEntity: null,
    },
    {
      name: 'Can activate an org by ID (recommended matchers)',
      whenOrgSyncOptions: {
        organizationPatterns: ['/orgs/:id', '/orgs/:id/', '/orgs/:id/(.*)'],
      },
      whenAppRequestPath: '/orgs/org_foo',
      thenExpectActivationEntity: {
        type: 'organization',
        organizationId: 'org_foo',
      },
    },
    {
      name: 'Can activate an org by ID with a trailing slash',
      whenOrgSyncOptions: {
        organizationPatterns: ['/orgs/:id', '/orgs/:id/', '/orgs/:id/(.*)'],
      },
      whenAppRequestPath: '/orgs/org_foo/',
      thenExpectActivationEntity: {
        type: 'organization',
        organizationId: 'org_foo',
      },
    },
    {
      name: 'Can activate an org by ID with a trailing path component',
      whenOrgSyncOptions: {
        organizationPatterns: ['/orgs/:id', '/orgs/:id/', '/orgs/:id/(.*)'],
      },
      whenAppRequestPath: '/orgs/org_foo/nested-resource',
      thenExpectActivationEntity: {
        type: 'organization',
        organizationId: 'org_foo',
      },
    },
    {
      name: 'Can activate an org by ID with many trailing path component',
      whenOrgSyncOptions: {
        organizationPatterns: ['/orgs/:id/(.*)'],
      },
      whenAppRequestPath: '/orgs/org_foo/nested-resource/and/more/deeply/nested/resources',
      thenExpectActivationEntity: {
        type: 'organization',
        organizationId: 'org_foo',
      },
<<<<<<< HEAD
    },
    {
      name: 'Can activate an org by ID with an unrelated path token in the prefix',
      whenOrgSyncOptions: {
        organizationPatterns: ['/unknown-thing/:any/orgs/:id'],
=======
      {
        name: 'org match match precedes personal account',
        whenOrgSyncOptions: {
          personalAccountPatterns: ['/', '/(.*)'], // Personal account captures everything
          organizationPatterns: ['/orgs/:slug'], // that isn't org scoped
        },
        whenAppRequestPath: '/orgs/my-org',
        thenExpectActivationEntity: {
          type: 'organization',
          organizationSlug: 'my-org',
        },
>>>>>>> abeb6592
      },
      whenAppRequestPath: '/unknown-thing/thing/orgs/org_foo',
      thenExpectActivationEntity: {
        type: 'organization',
        organizationId: 'org_foo',
      },
    },
    {
      name: 'Can activate an org by slug',
      whenOrgSyncOptions: {
        organizationPatterns: ['/orgs/:slug'],
      },
      whenAppRequestPath: '/orgs/my-org',
      thenExpectActivationEntity: {
        type: 'organization',
        organizationSlug: 'my-org',
      },
    },
    {
      name: 'Can activate the personal account',
      whenOrgSyncOptions: {
        personalAccountPatterns: ['/personal-account'],
      },
      whenAppRequestPath: '/personal-account',
      thenExpectActivationEntity: {
        type: 'personalAccount',
      },
    },
    {
      name: 'ID match precedes slug match',
      whenOrgSyncOptions: {
        organizationPatterns: ['/orgs/:id', '/orgs/:slug'], // bad practice
      },
      whenAppRequestPath: '/orgs/my-org',
      thenExpectActivationEntity: {
        type: 'organization',
        organizationId: 'my-org',
      },
    },
    {
      name: 'personal account match precedes org match',
      whenOrgSyncOptions: {
        organizationPatterns: ['/personal-account'], // bad practice
        personalAccountPatterns: ['/personal-account'],
      },
      whenAppRequestPath: '/personal-account',
      thenExpectActivationEntity: {
        type: 'personalAccount',
      },
    },
    {
      name: 'personal account may contain path tokens',
      whenOrgSyncOptions: {
        personalAccountPatterns: ['/user/:any', '/user/:any/(.*)'],
      },
      whenAppRequestPath: '/user/123/home',
      thenExpectActivationEntity: {
        type: 'personalAccount',
      },
    },
    {
      name: 'All of the config at once',
      whenOrgSyncOptions: {
        organizationPatterns: [
          '/orgs-by-id/:id',
          '/orgs-by-id/:id/(.*)',
          '/orgs-by-slug/:slug',
          '/orgs-by-slug/:slug/(.*)',
        ],
        personalAccountPatterns: ['/personal-account', '/personal-account/(.*)'],
      },
      whenAppRequestPath: '/orgs-by-slug/org_bar/sub-resource',
      thenExpectActivationEntity: {
        type: 'organization',
        organizationSlug: 'org_bar',
      },
    },
  ];

  test.each(testCases)('$name', ({ name, whenOrgSyncOptions, whenAppRequestPath, thenExpectActivationEntity }) => {
    if (!name) {
      return;
    }

    const path = new URL(`http://localhost:3000${whenAppRequestPath}`);
    const matchers = computeOrganizationSyncTargetMatchers(whenOrgSyncOptions);
    const toActivate = getOrganizationSyncTarget(path, whenOrgSyncOptions, matchers);
    expect(toActivate).toEqual(thenExpectActivationEntity);
  });
});

describe('tokens.authenticateRequest(options)', () => {
  beforeEach(() => {
    vi.useFakeTimers();
    vi.setSystemTime(new Date(mockJwtPayload.iat * 1000));
  });

  afterEach(() => {
    vi.useRealTimers();
  });

  //
  // HTTP Authorization exists
  //

  test('returns signed out state if jwk fails to load from remote', async () => {
    server.use(
      http.get('https://api.clerk.test/v1/jwks', () => {
        return HttpResponse.json({}, { status: 200 });
      }),
    );

    const requestState = await authenticateRequest(mockRequestWithHeaderAuth(), mockOptions());

    const errMessage =
      'The JWKS endpoint did not contain any signing keys. Contact support@clerk.com. Contact support@clerk.com (reason=jwk-remote-failed-to-load, token-carrier=header)';

    expect(requestState).toBeSignedOut({
      reason: TokenVerificationErrorReason.RemoteJWKFailedToLoad,
      message: errMessage,
    });

    // @ts-expect-error - FIXME
    expect(requestState.toAuth()).toBeSignedOutToAuth({
      sessionClaims: null,
      sessionId: null,
      userId: null,
      orgId: null,
      orgRole: null,
      orgSlug: null,
      getToken: {},
    });
  });

  test('headerToken: returns signed in state when a valid token [1y.2y]', async () => {
    server.use(
      http.get('https://api.clerk.test/v1/jwks', () => {
        return HttpResponse.json(mockJwks);
      }),
    );

    const requestState = await authenticateRequest(mockRequestWithHeaderAuth(), mockOptions());

    expect(requestState).toBeSignedIn();
    expect(requestState).toBeSignedInToAuth();
  });

  // todo(
  //   'headerToken: returns full signed in state when a valid token with organizations enabled and resources loaded [1y.2y]',
  //   assert => {
  //     assert.true(true);
  //   },
  // );

  test('headerToken: returns signed out state when a token with invalid authorizedParties [1y.2n]', async () => {
    server.use(
      http.get('https://api.clerk.test/v1/jwks', () => {
        return HttpResponse.json(mockJwks);
      }),
    );

    const requestState = await authenticateRequest(
      mockRequestWithHeaderAuth(),
      mockOptions({
        authorizedParties: ['whatever'],
      }),
    );

    expect(requestState).toBeSignedOut({
      reason: TokenVerificationErrorReason.TokenInvalidAuthorizedParties,
      message:
        'Invalid JWT Authorized party claim (azp) "https://accounts.inspired.puma-74.lcl.dev". Expected "whatever". (reason=token-invalid-authorized-parties, token-carrier=header)',
    });
    expect(requestState).toBeSignedOutToAuth();
  });

  test('headerToken: returns handshake state when token expired [1y.2n]', async () => {
    server.use(
      http.get('https://api.clerk.test/v1/jwks', () => {
        return HttpResponse.json(mockJwks);
      }),
    );

    // advance clock for 1 hour
    vi.advanceTimersByTime(3600 * 1000);

    const requestState = await authenticateRequest(mockRequestWithHeaderAuth(), mockOptions());

    expect(requestState).toMatchHandshake({
      reason: `${AuthErrorReason.SessionTokenExpired}-refresh-${RefreshTokenErrorReason.NonEligibleNoCookie}`,
    });

    expect(requestState.toAuth()).toBeNull();
  });

  test('headerToken: returns signed out state when invalid signature [1y.2n]', async () => {
    server.use(
      http.get('https://api.clerk.test/v1/jwks', () => {
        return HttpResponse.json(mockJwks);
      }),
    );

    const requestState = await authenticateRequest(
      mockRequestWithHeaderAuth({
        authorization: mockInvalidSignatureJwt,
      }),
      mockOptions(),
    );

    const errMessage = 'JWT signature is invalid. (reason=token-invalid-signature, token-carrier=header)';
    expect(requestState).toBeSignedOut({
      reason: TokenVerificationErrorReason.TokenInvalidSignature,
      message: errMessage,
    });
    expect(requestState).toBeSignedOutToAuth();
  });

  test('headerToken: returns signed out state when an malformed token [1y.1n]', async () => {
    const requestState = await authenticateRequest(
      mockRequestWithHeaderAuth({ authorization: 'test_header_token' }),
      mockOptions(),
    );

    expect(requestState).toBeSignedOut({
      reason: TokenVerificationErrorReason.TokenInvalid,
      message:
        'Invalid JWT form. A JWT consists of three parts separated by dots. (reason=token-invalid, token-carrier=header)',
    });
    expect(requestState).toBeSignedOutToAuth();
  });

  test('cookieToken: returns handshake when clientUat is missing or equals to 0 and is satellite and not is synced [11y]', async () => {
    server.use(
      http.get('https://api.clerk.test/v1/jwks', () => {
        return HttpResponse.json(mockJwks);
      }),
    );

    const requestState = await authenticateRequest(
      mockRequestWithCookies(
        {},
        {
          __client_uat: '0',
        },
      ),
      mockOptions({
        secretKey: 'deadbeef',
        clientUat: '0',
        isSatellite: true,
        signInUrl: 'https://primary.dev/sign-in',
        domain: 'satellite.dev',
      }),
    );

    expect(requestState).toMatchHandshake({
      reason: AuthErrorReason.SatelliteCookieNeedsSyncing,
      isSatellite: true,
      signInUrl: 'https://primary.dev/sign-in',
      domain: 'satellite.dev',
    });
    expect(requestState.message).toBe('');
    expect(requestState.toAuth()).toBeNull();
  });

  test('cookieToken: returns signed out is satellite but a non-browser request [11y]', async () => {
    const requestState = await authenticateRequest(
      mockRequestWithCookies(
        {
          ...defaultHeaders,
          'sec-fetch-dest': 'empty',
          'user-agent': '[some-agent]',
        },
        { __client_uat: '0' },
      ),
      mockOptions({
        publishableKey: PK_LIVE,
        secretKey: 'deadbeef',
        isSatellite: true,
        signInUrl: 'https://primary.dev/sign-in',
        domain: 'satellite.dev',
      }),
    );

    expect(requestState).toBeSignedOut({
      reason: AuthErrorReason.SessionTokenAndUATMissing,
      isSatellite: true,
      signInUrl: 'https://primary.dev/sign-in',
      domain: 'satellite.dev',
    });
    expect(requestState).toBeSignedOutToAuth();
  });

  test('cookieToken: returns handshake when app is satellite, returns from primary and is dev instance [13y]', async () => {
    const requestState = await authenticateRequest(
      mockRequestWithCookies({}, {}, `http://satellite.example/path?__clerk_synced=true&__clerk_db_jwt=${mockJwt}`),
      mockOptions({
        secretKey: 'sk_test_deadbeef',
        signInUrl: 'http://primary.example/sign-in',
        isSatellite: true,
        domain: 'satellite.example',
      }),
    );

    expect(requestState).toMatchHandshake({
      reason: AuthErrorReason.DevBrowserSync,
      isSatellite: true,
      domain: 'satellite.example',
      signInUrl: 'http://primary.example/sign-in',
    });
    expect(requestState.message).toBe('');
    expect(requestState.toAuth()).toBeNull();
  });

  test('cookieToken: returns handshake when app is not satellite and responds to syncing on dev instances[12y]', async () => {
    const sp = new URLSearchParams();
    sp.set('__clerk_redirect_url', 'http://localhost:3000');
    const requestUrl = `http://clerk.com/path?${sp.toString()}`;
    const requestState = await authenticateRequest(
      mockRequestWithCookies(
        { ...defaultHeaders, 'sec-fetch-dest': 'document' },
        { __client_uat: '12345', __session: mockJwt },
        requestUrl,
      ),
      mockOptions({ secretKey: 'sk_test_deadbeef', isSatellite: false }),
    );

    expect(requestState).toMatchHandshake({
      reason: AuthErrorReason.PrimaryRespondsToSyncing,
    });
    expect(requestState.message).toBe('');
    expect(requestState.toAuth()).toBeNull();
  });

  test('cookieToken: returns signed out when no cookieToken and no clientUat in production [4y]', async () => {
    const requestState = await authenticateRequest(
      mockRequestWithCookies(),
      mockOptions({
        publishableKey: 'pk_live_Y2xlcmsuaW5zcGlyZWQucHVtYS03NC5sY2wuZGV2JA',
        secretKey: 'live_deadbeef',
      }),
    );

    expect(requestState).toBeSignedOut({
      reason: AuthErrorReason.SessionTokenAndUATMissing,
    });
    expect(requestState).toBeSignedOutToAuth();
  });

  test('cookieToken: returns handshake when no dev browser in development', async () => {
    const requestState = await authenticateRequest(
      mockRequestWithCookies({}, { __session: mockJwt }),
      mockOptions({
        secretKey: 'test_deadbeef',
      }),
    );

    expect(requestState).toMatchHandshake({ reason: AuthErrorReason.DevBrowserMissing });
    expect(requestState.message).toBe('');
    expect(requestState.toAuth()).toBeNull();
  });

  test('cookieToken: returns handshake when no clientUat in development [5y]', async () => {
    const requestState = await authenticateRequest(
      mockRequestWithCookies({}, { __clerk_db_jwt: 'deadbeef', __session: mockJwt }),
      mockOptions({
        secretKey: 'test_deadbeef',
      }),
    );

    expect(requestState).toMatchHandshake({ reason: AuthErrorReason.SessionTokenWithoutClientUAT });
    expect(requestState.message).toBe('');
    expect(requestState.toAuth()).toBeNull();
  });

  test('cookieToken: returns handshake when no cookies in development [5y]', async () => {
    const requestState = await authenticateRequest(
      mockRequestWithCookies({}),
      mockOptions({
        secretKey: 'test_deadbeef',
      }),
    );

    expect(requestState).toMatchHandshake({ reason: AuthErrorReason.DevBrowserMissing });
    expect(requestState.message).toBe('');
    expect(requestState.toAuth()).toBeNull();
  });

  test('cookieToken: returns signedIn when satellite but valid token and clientUat', async () => {
    server.use(
      http.get('https://api.clerk.test/v1/jwks', () => {
        return HttpResponse.json(mockJwks);
      }),
    );

    // Scenario: after auth action on Clerk-hosted UIs
    const requestState = await authenticateRequest(
      mockRequestWithCookies(
        {
          ...defaultHeaders,
          'sec-fetch-dest': 'empty',
          // this is not a typo, it's intentional to be `referer` to match HTTP header key
          referer: 'https://clerk.com',
        },
        { __clerk_db_jwt: 'deadbeef', __client_uat: '12345', __session: mockJwt },
      ),
      mockOptions({
        secretKey: 'pk_test_deadbeef',
        isSatellite: true,
        signInUrl: 'https://localhost:3000/sign-in/',
        domain: 'localhost:3001',
      }),
    );

    expect(requestState).toBeSignedIn({
      isSatellite: true,
      signInUrl: 'https://localhost:3000/sign-in/',
      domain: 'localhost:3001',
    });
    expect(requestState).toBeSignedInToAuth();
  });

  test('cookieToken: returns handshake when clientUat > 0 and no cookieToken [8y]', async () => {
    const requestState = await authenticateRequest(
      mockRequestWithCookies({}, { __client_uat: '12345' }),
      mockOptions({ secretKey: 'deadbeef', publishableKey: PK_LIVE }),
    );

    expect(requestState).toMatchHandshake({ reason: AuthErrorReason.ClientUATWithoutSessionToken });
    expect(requestState.message).toBe('');
    expect(requestState.toAuth()).toBeNull();
  });

  test('cookieToken: returns signed out when clientUat = 0 and no cookieToken [9y]', async () => {
    const requestState = await authenticateRequest(
      mockRequestWithCookies({}, { __client_uat: '0' }),
      mockOptions({ publishableKey: PK_LIVE }),
    );

    expect(requestState).toBeSignedOut({
      reason: AuthErrorReason.SessionTokenAndUATMissing,
    });
    expect(requestState).toBeSignedOutToAuth();
  });

  test('cookieToken: returns handshake when clientUat > cookieToken.iat [10n]', async () => {
    const requestState = await authenticateRequest(
      mockRequestWithCookies(
        {},
        {
          __clerk_db_jwt: 'deadbeef',
          __client_uat: `${mockJwtPayload.iat + 10}`,
          __session: mockJwt,
        },
      ),
      mockOptions(),
    );

    expect(requestState).toMatchHandshake({ reason: AuthErrorReason.SessionTokenIATBeforeClientUAT });
    expect(requestState.message).toBe('');
    expect(requestState.toAuth()).toBeNull();
  });

  test('cookieToken: returns signed out when cookieToken.iat >= clientUat and malformed token [10y.1n]', async () => {
    server.use(
      http.get('https://api.clerk.test/v1/jwks', () => {
        return HttpResponse.json(mockJwks);
      }),
    );

    const requestState = await authenticateRequest(
      mockRequestWithCookies(
        {},
        {
          __clerk_db_jwt: 'deadbeef',
          __client_uat: `${mockJwtPayload.iat - 10}`,
          __session: mockMalformedJwt,
        },
      ),
      mockOptions(),
    );

    const errMessage =
      'Subject claim (sub) is required and must be a string. Received undefined. Make sure that this is a valid Clerk generate JWT. (reason=token-verification-failed, token-carrier=cookie)';
    expect(requestState).toBeSignedOut({
      reason: TokenVerificationErrorReason.TokenVerificationFailed,
      message: errMessage,
    });
    expect(requestState.toAuth()).toBeSignedOutToAuth();
  });

  test('cookieToken: returns signed in when cookieToken.iat >= clientUat and valid token [10y.2y]', async () => {
    server.use(
      http.get('https://api.clerk.test/v1/jwks', () => {
        return HttpResponse.json(mockJwks);
      }),
    );

    const requestState = await authenticateRequest(
      mockRequestWithCookies(
        {},
        {
          __clerk_db_jwt: 'deadbeef',
          __client_uat: `${mockJwtPayload.iat - 10}`,
          __session: mockJwt,
        },
      ),
      mockOptions(),
    );

    expect(requestState).toBeSignedIn();
    expect(requestState).toBeSignedInToAuth();
  });

  // todo(
  //   'cookieToken: returns signed in when cookieToken.iat >= clientUat and expired token and ssrToken [10y.2n.1y]',
  //   assert => {
  //     assert.true(true);
  //   },
  // );

  test('cookieToken: returns handshake when cookieToken.iat >= clientUat and expired token [10y.2n.1n]', async () => {
    server.use(
      http.get('https://api.clerk.test/v1/jwks', () => {
        return HttpResponse.json(mockJwks);
      }),
    );

    // advance clock for 1 hour
    vi.advanceTimersByTime(3600 * 1000);

    const requestState = await authenticateRequest(
      mockRequestWithCookies(
        {},
        {
          __clerk_db_jwt: 'deadbeef',
          __client_uat: `${mockJwtPayload.iat - 10}`,
          __session: mockJwt,
        },
      ),
      mockOptions(),
    );

    expect(requestState).toMatchHandshake({
      reason: `${AuthErrorReason.SessionTokenExpired}-refresh-${RefreshTokenErrorReason.NonEligibleNoCookie}`,
    });
    expect(requestState.message || '').toMatch(/^JWT is expired/);
    expect(requestState.toAuth()).toBeNull();
  });

  test('cookieToken: returns signed in for Amazon Cloudfront userAgent', async () => {
    server.use(
      http.get('https://api.clerk.test/v1/jwks', () => {
        return HttpResponse.json(mockJwks);
      }),
    );

    const requestState = await authenticateRequest(
      mockRequestWithCookies(
        {
          ...defaultHeaders,
          'user-agent': 'Amazon CloudFront',
        },
        { __client_uat: `12345`, __session: mockJwt },
      ),
      mockOptions({ secretKey: 'test_deadbeef', publishableKey: PK_LIVE }),
    );

    expect(requestState).toBeSignedIn();
    expect(requestState).toBeSignedInToAuth();
  });

  test('refreshToken: returns signed in with valid refresh token cookie if token is expired and refresh token exists', async () => {
    server.use(
      http.get('https://api.clerk.test/v1/jwks', () => {
        return HttpResponse.json(mockJwks);
      }),
    );

    // return cookies from endpoint
    const refreshSession = vi.fn(() => ({
      object: 'token',
      jwt: mockJwt,
    }));

    const requestState = await authenticateRequest(
      mockRequestWithCookies(
        {
          ...defaultHeaders,
          origin: 'https://example.com',
        },
        { __client_uat: `12345`, __session: mockExpiredJwt, __refresh_MqCvchyS: 'can_be_anything' },
      ),
      mockOptions({
        secretKey: 'test_deadbeef',
        publishableKey: PK_LIVE,
        apiClient: { sessions: { refreshSession } },
      }),
    );

    expect(requestState).toBeSignedIn();
    expect(requestState).toBeSignedInToAuth();
    expect(refreshSession).toHaveBeenCalled();
  });

  test('refreshToken: does not try to refresh if refresh token does not exist', async () => {
    server.use(
      http.get('https://api.clerk.test/v1/jwks', () => {
        return HttpResponse.json(mockJwks);
      }),
    );

    // return cookies from endpoint
    const refreshSession = vi.fn(() => ({
      object: 'token',
      jwt: mockJwt,
    }));

    await authenticateRequest(
      mockRequestWithCookies(
        {
          ...defaultHeaders,
          origin: 'https://example.com',
        },
        { __client_uat: `12345`, __session: mockExpiredJwt },
      ),
      mockOptions({
        secretKey: 'test_deadbeef',
        publishableKey: PK_LIVE,
        apiClient: { sessions: { refreshSession } },
      }),
    );
    expect(refreshSession).not.toHaveBeenCalled();
  });

  test('refreshToken: does not try to refresh if refresh exists but token is not expired', async () => {
    // return cookies from endpoint
    const refreshSession = vi.fn(() => ({
      object: 'token',
      jwt: mockJwt,
    }));

    await authenticateRequest(
      mockRequestWithCookies(
        {
          ...defaultHeaders,
          origin: 'https://example.com',
        },
        // client_uat is missing, need to handshake not to refresh
        { __session: mockJwt, __refresh_MqCvchyS: 'can_be_anything' },
      ),
      mockOptions({
        secretKey: 'test_deadbeef',
        publishableKey: PK_LIVE,
        apiClient: { sessions: { refreshSession } },
      }),
    );

    expect(refreshSession).not.toHaveBeenCalled();
  });

  test('refreshToken: uses suffixed refresh cookie even if un-suffixed is present', async () => {
    server.use(
      http.get('https://api.clerk.test/v1/jwks', () => {
        return HttpResponse.json(mockJwks);
      }),
    );

    // return cookies from endpoint
    const refreshSession = vi.fn(() => ({
      object: 'token',
      jwt: mockJwt,
    }));

    const requestState = await authenticateRequest(
      mockRequestWithCookies(
        {
          ...defaultHeaders,
          origin: 'https://example.com',
        },
        {
          __client_uat: `12345`,
          __session: mockExpiredJwt,
          __refresh_MqCvchyS: 'can_be_anything',
          __refresh: 'should_not_be_used',
        },
      ),
      mockOptions({
        secretKey: 'test_deadbeef',
        publishableKey: PK_LIVE,
        apiClient: { sessions: { refreshSession } },
      }),
    );

    expect(requestState).toBeSignedIn();
    expect(requestState).toBeSignedInToAuth();
    expect(refreshSession).toHaveBeenCalledWith('can_be_anything');
  });
});<|MERGE_RESOLUTION|>--- conflicted
+++ resolved
@@ -325,25 +325,11 @@
         type: 'organization',
         organizationId: 'org_foo',
       },
-<<<<<<< HEAD
     },
     {
       name: 'Can activate an org by ID with an unrelated path token in the prefix',
       whenOrgSyncOptions: {
         organizationPatterns: ['/unknown-thing/:any/orgs/:id'],
-=======
-      {
-        name: 'org match match precedes personal account',
-        whenOrgSyncOptions: {
-          personalAccountPatterns: ['/', '/(.*)'], // Personal account captures everything
-          organizationPatterns: ['/orgs/:slug'], // that isn't org scoped
-        },
-        whenAppRequestPath: '/orgs/my-org',
-        thenExpectActivationEntity: {
-          type: 'organization',
-          organizationSlug: 'my-org',
-        },
->>>>>>> abeb6592
       },
       whenAppRequestPath: '/unknown-thing/thing/orgs/org_foo',
       thenExpectActivationEntity: {
@@ -384,14 +370,15 @@
       },
     },
     {
-      name: 'personal account match precedes org match',
-      whenOrgSyncOptions: {
-        organizationPatterns: ['/personal-account'], // bad practice
-        personalAccountPatterns: ['/personal-account'],
-      },
-      whenAppRequestPath: '/personal-account',
-      thenExpectActivationEntity: {
-        type: 'personalAccount',
+      name: 'org match match precedes personal account',
+      whenOrgSyncOptions: {
+        personalAccountPatterns: ['/', '/(.*)'], // Personal account captures everything
+        organizationPatterns: ['/orgs/:slug'], // that isn't org scoped
+      },
+      whenAppRequestPath: '/orgs/my-org',
+      thenExpectActivationEntity: {
+        type: 'organization',
+        organizationSlug: 'my-org',
       },
     },
     {
