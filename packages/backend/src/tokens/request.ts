--- conflicted
+++ resolved
@@ -1,9 +1,6 @@
-<<<<<<< HEAD
 import type { Match, MatchFunction } from '@clerk/shared/pathToRegexp';
 import { match } from '@clerk/shared/pathToRegexp';
-=======
 import type { JwtPayload } from '@clerk/types';
->>>>>>> 6275c242
 
 import type { ApiClient } from '../api';
 import { constants } from '../constants';
@@ -111,17 +108,15 @@
     return updatedURL;
   }
 
-<<<<<<< HEAD
-  function buildRedirectToHandshake(requestURL: URL) {
-=======
   function buildRedirectToHandshake({
+    requestURL,
     handshakeReason,
     refreshError,
   }: {
+    requestURL: URL;
     handshakeReason: AuthErrorReason;
     refreshError: string;
   }) {
->>>>>>> 6275c242
     const redirectUrl = removeDevBrowserFromURL(authenticateContext.clerkUrl);
     const frontendApiNoProtocol = authenticateContext.frontendApi.replace(/http(s)?:\/\//, '');
 
@@ -286,11 +281,13 @@
 
       // Right now the only usage of passing in different headers is for multi-domain sync, which redirects somewhere else.
       // In the future if we want to decorate the handshake redirect with additional headers per call we need to tweak this logic.
-<<<<<<< HEAD
-      const handshakeHeaders = headers ?? buildRedirectToHandshake(authenticateContext.clerkUrl);
-=======
-      const handshakeHeaders = headers ?? buildRedirectToHandshake({ handshakeReason: reason, refreshError });
->>>>>>> 6275c242
+      const handshakeHeaders =
+        headers ??
+        buildRedirectToHandshake({
+          requestURL: authenticateContext.clerkUrl,
+          handshakeReason: reason,
+          refreshError,
+        });
 
       // Chrome aggressively caches inactive tabs. If we don't set the header here,
       // all 307 redirects will be cached and the handshake will end up in an infinite loop.
