--- conflicted
+++ resolved
@@ -365,7 +365,6 @@
       if (errors) {
         throw errors[0];
       }
-<<<<<<< HEAD
       // use `await` to force this try/catch handle the signedIn invocation
       const signedInRequestState = await signedIn(
         authenticateContext,
@@ -409,9 +408,6 @@
       }
       // No organization sync was necessary
       return signedInRequestState;
-=======
-      return signedIn(authenticateContext, data, undefined, authenticateContext.sessionTokenInCookie!);
->>>>>>> d0960c45
     } catch (err) {
       return handleError(err, 'cookie');
     }
