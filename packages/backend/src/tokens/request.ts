--- conflicted
+++ resolved
@@ -1,10 +1,7 @@
-<<<<<<< HEAD
 import type { MatchFunction, MatchResult } from 'path-to-regexp';
 import { match } from 'path-to-regexp';
 
-=======
 import type { ApiClient } from '../api';
->>>>>>> 1a4d4108
 import { constants } from '../constants';
 import type { TokenCarrier } from '../errors';
 import { TokenVerificationError, TokenVerificationErrorReason } from '../errors';
@@ -13,12 +10,8 @@
 import { isDevelopmentFromSecretKey } from '../util/shared';
 import type { AuthenticateContext } from './authenticateContext';
 import { createAuthenticateContext } from './authenticateContext';
-<<<<<<< HEAD
 import type { SignedInAuthObject } from './authObjects';
-import type { HandshakeState, RequestState, SignedOutState } from './authStatus';
-=======
 import type { HandshakeState, RequestState, SignedInState, SignedOutState } from './authStatus';
->>>>>>> 1a4d4108
 import { AuthErrorReason, handshake, signedIn, signedOut } from './authStatus';
 import { createClerkRequest } from './clerkRequest';
 import { getCookieName, getCookieValue } from './cookie';
@@ -126,7 +119,6 @@
       url.searchParams.append(constants.QueryParameters.DevBrowser, authenticateContext.devBrowserToken);
     }
 
-<<<<<<< HEAD
     if (options.organizationSync) {
       const toActivate = getActivationEntity(requestURL, options.organizationSync);
       if (toActivate) {
@@ -138,10 +130,7 @@
       }
     }
 
-    return new Headers({ location: url.href });
-=======
     return new Headers({ [constants.Headers.Location]: url.href });
->>>>>>> 1a4d4108
   }
 
   async function resolveHandshake() {
@@ -253,10 +242,7 @@
     if (isRequestEligibleForHandshake(authenticateContext)) {
       // Right now the only usage of passing in different headers is for multi-domain sync, which redirects somewhere else.
       // In the future if we want to decorate the handshake redirect with additional headers per call we need to tweak this logic.
-<<<<<<< HEAD
       const handshakeHeaders = headers ?? buildRedirectToHandshake(authenticateContext.clerkUrl);
-=======
-      const handshakeHeaders = headers ?? buildRedirectToHandshake();
 
       // Chrome aggressively caches inactive tabs. If we don't set the header here,
       // all 307 redirects will be cached and the handshake will end up in an infinite loop.
@@ -264,7 +250,6 @@
         handshakeHeaders.set(constants.Headers.CacheControl, 'no-store');
       }
 
->>>>>>> 1a4d4108
       // Introduce the mechanism to protect for infinite handshake redirect loops
       // using a cookie and returning true if it's infinite redirect loop or false if we can
       // proceed with triggering handshake.
@@ -343,7 +328,6 @@
         throw errors[0];
       }
       // use `await` to force this try/catch handle the signedIn invocation
-<<<<<<< HEAD
       const signedInRequestState = await signedIn(authenticateContext, data, undefined, sessionTokenInHeader!);
       // Org sync if necessary
       const handshakeRequestState = handleMaybeOrganizationSyncHandshake(
@@ -354,9 +338,6 @@
         return handshakeRequestState;
       }
       return signedInRequestState;
-=======
-      return signedIn(authenticateContext, data, undefined, sessionTokenInHeader!);
->>>>>>> 1a4d4108
     } catch (err) {
       return handleError(err, 'header');
     }
@@ -554,9 +535,6 @@
         console.error('Clerk: unable to refresh token:', error);
       }
     }
-<<<<<<< HEAD
-    return signedOut(authenticateContext, AuthErrorReason.UnexpectedError);
-=======
 
     err.tokenCarrier = tokenCarrier;
 
@@ -574,7 +552,6 @@
     }
 
     return signedOut(authenticateContext, err.reason, err.getFullMessage());
->>>>>>> 1a4d4108
   }
 
   if (authenticateContext.sessionTokenInHeader) {
