<<<<<<< HEAD
/* eslint-disable no-redeclare, curly, no-cond-assign */
=======
/* eslint-disable no-redeclare, curly */
>>>>>>> 6275c242

function _(r) {
  for (var n = [], e = 0; e < r.length; ) {
    var a = r[e];
    if (a === '*' || a === '+' || a === '?') {
      n.push({
        type: 'MODIFIER',
        index: e,
        value: r[e++],
      });
      continue;
    }
    if (a === '\\') {
      n.push({
        type: 'ESCAPED_CHAR',
        index: e++,
        value: r[e++],
      });
      continue;
    }
    if (a === '{') {
      n.push({
        type: 'OPEN',
        index: e,
        value: r[e++],
      });
      continue;
    }
    if (a === '}') {
      n.push({
        type: 'CLOSE',
        index: e,
        value: r[e++],
      });
      continue;
    }
    if (a === ':') {
      for (var u = '', t = e + 1; t < r.length; ) {
        var c = r.charCodeAt(t);
        if ((c >= 48 && c <= 57) || (c >= 65 && c <= 90) || (c >= 97 && c <= 122) || c === 95) {
          u += r[t++];
          continue;
        }
        break;
      }
      if (!u) throw new TypeError('Missing parameter name at '.concat(e));
      n.push({
        type: 'NAME',
        index: e,
        value: u,
      }),
        (e = t);
      continue;
    }
    if (a === '(') {
      var o = 1,
        m = '',
        t = e + 1;
      if (r[t] === '?') throw new TypeError('Pattern cannot start with "?" at '.concat(t));
      for (; t < r.length; ) {
        if (r[t] === '\\') {
          m += r[t++] + r[t++];
          continue;
        }
        if (r[t] === ')') {
          if ((o--, o === 0)) {
            t++;
            break;
          }
        } else if (r[t] === '(' && (o++, r[t + 1] !== '?'))
          throw new TypeError('Capturing groups are not allowed at '.concat(t));
        m += r[t++];
      }
      if (o) throw new TypeError('Unbalanced pattern at '.concat(e));
      if (!m) throw new TypeError('Missing pattern at '.concat(e));
      n.push({
        type: 'PATTERN',
        index: e,
        value: m,
      }),
        (e = t);
      continue;
    }
    n.push({
      type: 'CHAR',
      index: e,
      value: r[e++],
    });
  }
  return (
    n.push({
      type: 'END',
      index: e,
      value: '',
    }),
    n
  );
}

function F(r, n) {
  n === void 0 && (n = {});
  for (
    var e = _(r),
      a = n.prefixes,
      u = a === void 0 ? './' : a,
      t = n.delimiter,
      c = t === void 0 ? '/#?' : t,
      o = [],
      m = 0,
      h = 0,
      p = '',
      f = function (l) {
        if (h < e.length && e[h].type === l) return e[h++].value;
      },
      w = function (l) {
        var v = f(l);
        if (v !== void 0) return v;
        var E = e[h],
          N = E.type,
          S = E.index;
        throw new TypeError('Unexpected '.concat(N, ' at ').concat(S, ', expected ').concat(l));
      },
      d = function () {
        for (var l = '', v; (v = f('CHAR') || f('ESCAPED_CHAR')); ) l += v;
        return l;
      },
      M = function (l) {
        for (var v = 0, E = c; v < E.length; v++) {
          var N = E[v];
          if (l.indexOf(N) > -1) return !0;
        }
        return !1;
      },
      A = function (l) {
        var v = o[o.length - 1],
          E = l || (v && typeof v == 'string' ? v : '');
        if (v && !E)
          throw new TypeError('Must have text between two parameters, missing text after "'.concat(v.name, '"'));
        return !E || M(E) ? '[^'.concat(s(c), ']+?') : '(?:(?!'.concat(s(E), ')[^').concat(s(c), '])+?');
      };
    h < e.length;

  ) {
    var T = f('CHAR'),
      x = f('NAME'),
      C = f('PATTERN');
    if (x || C) {
      var g = T || '';
      u.indexOf(g) === -1 && ((p += g), (g = '')),
        p && (o.push(p), (p = '')),
        o.push({
          name: x || m++,
          prefix: g,
          suffix: '',
          pattern: C || A(g),
          modifier: f('MODIFIER') || '',
        });
      continue;
    }
    var i = T || f('ESCAPED_CHAR');
    if (i) {
      p += i;
      continue;
    }
    p && (o.push(p), (p = ''));
    var R = f('OPEN');
    if (R) {
      var g = d(),
        y = f('NAME') || '',
        O = f('PATTERN') || '',
        b = d();
      w('CLOSE'),
        o.push({
          name: y || (O ? m++ : ''),
          pattern: y && !O ? A(g) : O,
          prefix: g,
          suffix: b,
          modifier: f('MODIFIER') || '',
        });
      continue;
    }
    w('END');
  }
  return o;
}

function H(r, n) {
  var e = [],
    a = P(r, e, n);
  return I(a, e, n);
}

function I(r, n, e) {
  e === void 0 && (e = {});
  var a = e.decode,
    u =
      a === void 0
        ? function (t) {
            return t;
          }
        : a;
  return function (t) {
    var c = r.exec(t);
    if (!c) return !1;
    for (
      var o = c[0],
        m = c.index,
        h = Object.create(null),
        p = function (w) {
          if (c[w] === void 0) return 'continue';
          var d = n[w - 1];
          d.modifier === '*' || d.modifier === '+'
            ? (h[d.name] = c[w].split(d.prefix + d.suffix).map(function (M) {
                return u(M, d);
              }))
            : (h[d.name] = u(c[w], d));
        },
        f = 1;
      f < c.length;
      f++
    )
      p(f);
    return {
      path: o,
      index: m,
      params: h,
    };
  };
}

function s(r) {
  return r.replace(/([.+*?=^!:${}()[\]|/\\])/g, '\\$1');
}

function D(r) {
  return r && r.sensitive ? '' : 'i';
}

function $(r, n) {
  if (!n) return r;
  for (var e = /\((?:\?<(.*?)>)?(?!\?)/g, a = 0, u = e.exec(r.source); u; )
    n.push({
      name: u[1] || a++,
      prefix: '',
      suffix: '',
      modifier: '',
      pattern: '',
    }),
      (u = e.exec(r.source));
  return r;
}

function W(r, n, e) {
  var a = r.map(function (u) {
    return P(u, n, e).source;
  });
  return new RegExp('(?:'.concat(a.join('|'), ')'), D(e));
}

function L(r, n, e) {
  return U(F(r, e), n, e);
}

function U(r, n, e) {
  e === void 0 && (e = {});
  for (
    var a = e.strict,
      u = a === void 0 ? !1 : a,
      t = e.start,
      c = t === void 0 ? !0 : t,
      o = e.end,
      m = o === void 0 ? !0 : o,
      h = e.encode,
      p =
        h === void 0
          ? function (v) {
              return v;
            }
          : h,
      f = e.delimiter,
      w = f === void 0 ? '/#?' : f,
      d = e.endsWith,
      M = d === void 0 ? '' : d,
      A = '['.concat(s(M), ']|$'),
      T = '['.concat(s(w), ']'),
      x = c ? '^' : '',
      C = 0,
      g = r;
    C < g.length;
    C++
  ) {
    var i = g[C];
    if (typeof i == 'string') x += s(p(i));
    else {
      var R = s(p(i.prefix)),
        y = s(p(i.suffix));
      if (i.pattern)
        if ((n && n.push(i), R || y))
          if (i.modifier === '+' || i.modifier === '*') {
            var O = i.modifier === '*' ? '?' : '';
            x += '(?:'
              .concat(R, '((?:')
              .concat(i.pattern, ')(?:')
              .concat(y)
              .concat(R, '(?:')
              .concat(i.pattern, '))*)')
              .concat(y, ')')
              .concat(O);
          } else x += '(?:'.concat(R, '(').concat(i.pattern, ')').concat(y, ')').concat(i.modifier);
        else {
          if (i.modifier === '+' || i.modifier === '*')
            throw new TypeError('Can not repeat "'.concat(i.name, '" without a prefix and suffix'));
          x += '('.concat(i.pattern, ')').concat(i.modifier);
        }
      else x += '(?:'.concat(R).concat(y, ')').concat(i.modifier);
    }
  }
  if (m) u || (x += ''.concat(T, '?')), (x += e.endsWith ? '(?='.concat(A, ')') : '$');
  else {
    var b = r[r.length - 1],
      l = typeof b == 'string' ? T.indexOf(b[b.length - 1]) > -1 : b === void 0;
    u || (x += '(?:'.concat(T, '(?=').concat(A, '))?')), l || (x += '(?='.concat(T, '|').concat(A, ')'));
  }
  return new RegExp(x, D(e));
}

function P(r, n, e) {
  return r instanceof RegExp ? $(r, n) : Array.isArray(r) ? W(r, n, e) : L(r, n, e);
}
export { H as match, P as pathToRegexp };<|MERGE_RESOLUTION|>--- conflicted
+++ resolved
@@ -1,8 +1,4 @@
-<<<<<<< HEAD
-/* eslint-disable no-redeclare, curly, no-cond-assign */
-=======
 /* eslint-disable no-redeclare, curly */
->>>>>>> 6275c242
 
 function _(r) {
   for (var n = [], e = 0; e < r.length; ) {
