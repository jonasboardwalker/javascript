import { visualStyle as connectionsVisualStyle } from '~/common/connections';
import { visualStyle as alertVisualStyle } from '~/primitives/alert';
import { visualStyle as buttonVisualStyle } from '~/primitives/button';
<<<<<<< HEAD
=======
import { visualStyle as cardVisualStyle } from '~/primitives/card';
>>>>>>> 5c6391b2
import { visualStyle as separatorVisualStyle } from '~/primitives/separator';
import { visualStyle as spinnerVisualStyle } from '~/primitives/spinner';

import { buildTheme, mergeTheme } from './buildTheme';
import { layoutTheme } from './layout';

const visualTheme = buildTheme({
  ...alertVisualStyle,
  ...buttonVisualStyle,
<<<<<<< HEAD
  ...connectionsVisualStyle,
=======
  ...cardVisualStyle,
>>>>>>> 5c6391b2
  ...separatorVisualStyle,
  ...spinnerVisualStyle,
});
export const fullTheme = mergeTheme(layoutTheme, visualTheme);<|MERGE_RESOLUTION|>--- conflicted
+++ resolved
@@ -1,10 +1,7 @@
 import { visualStyle as connectionsVisualStyle } from '~/common/connections';
 import { visualStyle as alertVisualStyle } from '~/primitives/alert';
 import { visualStyle as buttonVisualStyle } from '~/primitives/button';
-<<<<<<< HEAD
-=======
 import { visualStyle as cardVisualStyle } from '~/primitives/card';
->>>>>>> 5c6391b2
 import { visualStyle as separatorVisualStyle } from '~/primitives/separator';
 import { visualStyle as spinnerVisualStyle } from '~/primitives/spinner';
 
@@ -14,11 +11,8 @@
 const visualTheme = buildTheme({
   ...alertVisualStyle,
   ...buttonVisualStyle,
-<<<<<<< HEAD
+  ...cardVisualStyle,
   ...connectionsVisualStyle,
-=======
-  ...cardVisualStyle,
->>>>>>> 5c6391b2
   ...separatorVisualStyle,
   ...spinnerVisualStyle,
 });
