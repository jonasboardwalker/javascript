--- conflicted
+++ resolved
@@ -4,11 +4,7 @@
 import { Button } from 'react-aria-components';
 
 import { LOCALIZATION_NEEDED } from '~/constants/localizations';
-<<<<<<< HEAD
 import { useAppearance } from '~/contexts';
-=======
-import { useAppearance } from '~/hooks/use-appearance';
->>>>>>> ec6bfb5b
 import { useDevModeWarning } from '~/hooks/use-dev-mode-warning';
 import { useDisplayConfig } from '~/hooks/use-display-config';
 import { useLocalizations } from '~/hooks/use-localizations';
