--- conflicted
+++ resolved
@@ -28,7 +28,6 @@
   const { appearance: globalAppearance } = useAppearance();
 
   return (
-<<<<<<< HEAD
     <AppearanceProvider
       globalAppearance={globalAppearance}
       appearance={appearance}
@@ -44,28 +43,11 @@
               <SignInChooseStrategy />
               <SignInForgotPassword />
               <SignInResetPassword />
+              <SignInChooseSession />
             </>
           )}
         </SignInRoot>
       </GetHelpContext.Provider>
     </AppearanceProvider>
-=======
-    <GetHelpContext.Provider value={{ showHelp, setShowHelp }}>
-      <SignInRoot>
-        {showHelp ? (
-          <SignInGetHelp />
-        ) : (
-          <>
-            <SignInStart />
-            <SignInVerifications />
-            <SignInChooseStrategy />
-            <SignInForgotPassword />
-            <SignInResetPassword />
-            <SignInChooseSession />
-          </>
-        )}
-      </SignInRoot>
-    </GetHelpContext.Provider>
->>>>>>> ec6bfb5b
   );
 }