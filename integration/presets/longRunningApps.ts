--- conflicted
+++ resolved
@@ -23,21 +23,12 @@
     { id: 'react.vite.withEmailLinks', config: react.vite, env: envs.withEmailLinks },
     { id: 'remix.node.withEmailCodes', config: remix.remixNode, env: envs.withEmailCodes },
     { id: 'next.appRouter.withEmailCodes', config: next.appRouter, env: envs.withEmailCodes },
-<<<<<<< HEAD
-    // { id: 'next.appRouter.15RCwithEmailCodes', config: next.appRouter15Rc, env: envs.withEmailCodes },
-=======
->>>>>>> 8ae4c5a7
     {
       id: 'next.appRouter.withEmailCodes_persist_client',
       config: next.appRouter,
       env: envs.withEmailCodes_destroy_client,
     },
     { id: 'next.appRouter.withCustomRoles', config: next.appRouter, env: envs.withCustomRoles },
-<<<<<<< HEAD
-    { id: 'next.appRouter.withReverification', config: next.appRouter, env: envs.withReverification },
-    // { id: 'next.appRouter.15RCwithCustomRoles', config: next.appRouter15Rc, env: envs.withCustomRoles },
-=======
->>>>>>> 8ae4c5a7
     { id: 'quickstart.next.appRouter', config: next.appRouterQuickstart, env: envs.withEmailCodesQuickstart },
     { id: 'elements.next.appRouter', config: elements.nextAppRouter, env: envs.withEmailCodes },
     { id: 'astro.node.withCustomRoles', config: astro.node, env: envs.withCustomRoles },
